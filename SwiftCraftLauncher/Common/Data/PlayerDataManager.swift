--- conflicted
+++ resolved
@@ -49,8 +49,7 @@
             )
         }
     }
-<<<<<<< HEAD
-    
+
     /// 添加第三方账户玩家（保留原有UUID和皮肤信息）
     /// - Parameters:
     ///   - name: 玩家名称
@@ -61,7 +60,7 @@
     /// - Throws: GlobalError 当操作失败时
     func addThirdPartyPlayer(name: String, uuid: String, avatarUrl: String, accToken: String = "", refreshToken: String = "") throws {
         var players = try loadPlayersThrowing()
-        
+
         if playerExists(name: name) {
             throw GlobalError.player(
                 chineseMessage: "玩家已存在: \(name)",
@@ -69,24 +68,24 @@
                 level: .notification
             )
         }
-        
-
-        
+
+
+
         let newPlayer = try Player(
-                name: name, 
-                uuid: uuid, 
+                name: name,
+                uuid: uuid,
                 isOnlineAccount: false, // 第三方账户作为离线账户处理
                 avatarName: avatarUrl.isEmpty ? PlayerUtils.avatarName(for: uuid) ?? "steve" : avatarUrl,
-                authXuid: "", 
-                authAccessToken: accToken, 
-                authRefreshToken: refreshToken, 
+                authXuid: "",
+                authAccessToken: accToken,
+                authRefreshToken: refreshToken,
                 isCurrent: players.isEmpty
             )
             players.append(newPlayer)
             try savePlayersThrowing(players)
             Logger.shared.debug("已添加第三方账户玩家: \(name) (UUID: \(uuid))")
     }
-    
+
     /// 添加第三方账户玩家（静默版本）
     /// - Parameters:
     ///   - name: 玩家名称
@@ -106,10 +105,7 @@
             return false
         }
     }
-    
-=======
-
->>>>>>> 3023d098
+
     /// 添加新玩家（静默版本）
     /// - Parameters:
     ///   - name: 玩家名称
