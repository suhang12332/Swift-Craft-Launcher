--- conflicted
+++ resolved
@@ -35,21 +35,6 @@
                 Text("settings.auto_handle_dependencies".localized())
                     .gridColumnAlignment(.trailing)
                 HStack {
-<<<<<<< HEAD
-                    Toggle(
-                        "",
-                        isOn: $gameSettings.autoDownloadDependencies
-                    ).labelsHidden()
-                    Text("settings.dependencies.description".localized()).font(
-                        .footnote
-                    )
-                    .foregroundColor(.secondary)
-                }
-                .gridColumnAlignment(.leading)
-            }
-            .padding(.bottom, 20)
-
-=======
                     Toggle("", isOn: $gameSettings.autoDownloadDependencies)
                         .labelsHidden()
                     Text("settings.dependencies.description".localized())
@@ -58,8 +43,7 @@
                 }
                 .gridColumnAlignment(.leading)
             }
-            
->>>>>>> 467922c8
+
             GridRow {
                 Text("settings.default_java_path.label".localized())
                     .gridColumnAlignment(.trailing)
@@ -76,18 +60,9 @@
                         gameSettings.defaultJavaPath = AppConstants.defaultJava
                     }
                 )
-<<<<<<< HEAD
-                .fixedSize()
-                .fileImporter(
-                    isPresented: $showJavaPathPicker,
-                    allowedContentTypes: [.directory],
-                    allowsMultipleSelection: false
-                ) { result in
-=======
                 .fileImporter(isPresented: $showJavaPathPicker,
                               allowedContentTypes: [.directory],
                               allowsMultipleSelection: false) { result in
->>>>>>> 467922c8
                     switch result {
                     case .success(let urls):
                         if let url = urls.first {
@@ -119,7 +94,7 @@
                 }
                 .gridColumnAlignment(.leading)
             }
-            
+
             if let error = javaDetectionError {
                 GridRow {
                     Text("")
@@ -130,11 +105,7 @@
                         .gridColumnAlignment(.leading)
                 }
             }
-<<<<<<< HEAD
-            .padding(.bottom, 20)
-=======
-            
->>>>>>> 467922c8
+
             GridRow {
                 Text("settings.default_memory_allocation.label".localized())
                     .gridColumnAlignment(.trailing)
@@ -164,12 +135,8 @@
                     .truncationMode(.tail)
                 }
                 .gridColumnAlignment(.leading)
-<<<<<<< HEAD
-            }.padding(.bottom, 20)
-=======
             }
-            
->>>>>>> 467922c8
+
             GridRow {
                 Text("settings.game_resource_info.label".localized())
                     .gridColumnAlignment(.trailing)
@@ -179,18 +146,10 @@
                         systemImage: "text.document"
                     )
                     Divider().frame(height: 16)
-<<<<<<< HEAD
-                    Label(
-                        cacheManager.cacheInfo.formattedSize,
-                        systemImage: "externaldrive"
-                    )
-                }.foregroundStyle(.secondary)
-=======
                     Label(cacheManager.cacheInfo.formattedSize, systemImage: "externaldrive")
                 }
                 .foregroundStyle(.secondary)
                 .gridColumnAlignment(.leading)
->>>>>>> 467922c8
             }
         }
 
