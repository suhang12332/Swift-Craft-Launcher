--- conflicted
+++ resolved
@@ -86,20 +86,15 @@
 
                         showingAddPlayerSheet = false
                     },
-<<<<<<< HEAD
                     onYggLogin: { profile in
                         Logger.shared.debug("Yggdrasil登录成功（离线用户），用户: \(profile.username)")
                         // 添加Yggdrasil玩家到列表（作为离线用户）
                         let _ = playerListViewModel.addYggdrasilPlayer(profile: profile)
-                        
+
                         // 清理Yggdrasil认证服务的内存信息，防止下次添加账户时显示上一次的结果
                         YggdrasilAuthService.shared.logout()
-                        
+
                         showingAddPlayerSheet = false
-=======
-                    onYggLogin: { _ in
-                        Logger.shared.debug("Yggdrasil登录成功!")
->>>>>>> 3023d098
                     },
                     playerListViewModel: playerListViewModel
                 )
