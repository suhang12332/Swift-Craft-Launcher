--- conflicted
+++ resolved
@@ -20,35 +20,11 @@
 
     // 日志文件路径
     private var logFileURL: URL? {
-        
+
         // 获取应用名称，移除空格并转换为小写
         let appName = Bundle.main.appName.replacingOccurrences(of: " ", with: "-").lowercased()
-<<<<<<< HEAD
         
-        
-=======
-
-        // 优先使用系统推荐的日志目录
-        if let logsDirectory = FileManager.default.urls(for: .libraryDirectory, in: .userDomainMask).first {
-            let appLogsDirectory = logsDirectory.appendingPathComponent("Logs", isDirectory: true)
-                .appendingPathComponent(Bundle.main.appName, isDirectory: true)
-
-            // 确保logs目录存在
-            try? FileManager.default.createDirectory(at: appLogsDirectory, withIntermediateDirectories: true)
-
-            // 使用应用名称-日期格式作为文件名
-            let dateFormatter = DateFormatter()
-            dateFormatter.dateFormat = "yyyy-MM-dd"
-            let today = dateFormatter.string(from: Date())
-            return appLogsDirectory.appendingPathComponent("\(appName)-\(today).log")
-        }
-
-        let logsDirectory = AppPaths.launcherSupportDirectory.appendingPathComponent("logs", isDirectory: true)
-
-        // 确保logs目录存在
-        try? FileManager.default.createDirectory(at: logsDirectory, withIntermediateDirectories: true)
-
->>>>>>> 3023d098
+
         // 使用应用名称-日期格式作为文件名
         let dateFormatter = DateFormatter()
         dateFormatter.dateFormat = "yyyy-MM-dd"
@@ -70,8 +46,7 @@
 
     private func setupLogFile() {
         guard let logURL = logFileURL else { return }
-<<<<<<< HEAD
-        
+
         // 确保日志目录存在
         let logDirectory = logURL.deletingLastPathComponent()
         if !FileManager.default.fileExists(atPath: logDirectory.path) {
@@ -81,10 +56,7 @@
                 return
             }
         }
-        
-=======
-
->>>>>>> 3023d098
+
         // 如果文件不存在，创建文件
         if !FileManager.default.fileExists(atPath: logURL.path) {
             FileManager.default.createFile(atPath: logURL.path, contents: nil)
@@ -101,13 +73,7 @@
             if let data = startupMessage.data(using: .utf8) {
                 logFileHandle?.write(data)
             }
-<<<<<<< HEAD
         } catch {}
-=======
-        } catch {
-            Self.shared.error("Failed to setup log file: \(error)")
-        }
->>>>>>> 3023d098
     }
 
     private func closeLogFile() {
@@ -144,19 +110,13 @@
             if currentHandle.fileDescriptor != -1 {
                 // 检查文件路径是否匹配当前日期
                 let expectedFileName = currentLogURL.lastPathComponent
-<<<<<<< HEAD
-                
+
                 // 简单检查：如果当前日期与文件名中的日期不匹配，切换文件
                 let dateFormatter = DateFormatter()
                 dateFormatter.dateFormat = "yyyy-MM-dd"
                 let today = dateFormatter.string(from: Date())
-                
+
                 if !expectedFileName.contains(today) {
-=======
-                let currentFileName = currentLogURL.lastPathComponent
-
-                if expectedFileName != currentFileName {
->>>>>>> 3023d098
                     // 日期变化，切换到新文件
                     switchToNewLogFile()
                 }
