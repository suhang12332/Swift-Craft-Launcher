import Foundation

enum URLConfig {
    // API 端点
    enum API {
        // Authentication API
        enum Authentication {
            // Microsoft OAuth
            static let deviceCode = URL(
                string:
                    "https://login.microsoftonline.com/consumers/oauth2/v2.0/devicecode"
            )!
            static let token = URL(
                string:
                    "https://login.microsoftonline.com/consumers/oauth2/v2.0/token"
            )!

            // Xbox Live
            static let xboxLiveAuth = URL(
                string: "https://user.auth.xboxlive.com/user/authenticate"
            )!
            static let xstsAuth = URL(
                string: "https://xsts.auth.xboxlive.com/xsts/authorize"
            )!

            // Minecraft Services
            static let minecraftLogin = URL(
                string:
                    "https://api.minecraftservices.com/authentication/login_with_xbox"
            )!
            static let minecraftProfile = URL(
                string: "https://api.minecraftservices.com/minecraft/profile"
            )!

            // LittleSkin / Yggdrasil OAuth
<<<<<<< HEAD
            static let yggdrasilDeviceCode = URL(string: "https://open.littleskin.cn/oauth/device_code")!
            static let yggdrasilToken = URL(string: "https://open.littleskin.cn/oauth/token")!
            static let yggdrasilUserInfo = URL(string: "https://open.littleskin.cn/oauth/userinfo")!
            
            // LittleSkin / Yggdrasil Session Server
            static func yggdrasilProfile(uuid: String) -> URL {
                URL(string: "https://littleskin.cn/api/yggdrasil/sessionserver/session/minecraft/profile/\(uuid)")!
            }
=======
            static let yggdrasilDeviceCode = URL(
                string: "https://open.littleskin.cn/oauth/device_code"
            )!
            static let yggdrasilToken = URL(
                string: "https://open.littleskin.cn/oauth/token"
            )!
            static let yggdrasilUserInfo = URL(
                string: "https://open.littleskin.cn/oauth/userinfo"
            )!
>>>>>>> 3023d098
        }

        // Minecraft API
        enum Minecraft {
            static let versionList = URL(
                string:
                    "https://launchermeta.mojang.com/mc/game/version_manifest.json"
            )!
        }

        // GitHub API
        enum GitHub {
            static let baseURL = URL(string: "https://api.github.com")!
            static let repositoryOwner = "suhang12332"
            static let repositoryName = "Swift-Craft-Launcher"

            // 私有方法：构建仓库基础路径
            private static var repositoryBaseURL: URL {
                baseURL
                    .appendingPathComponent("repos")
                    .appendingPathComponent(repositoryOwner)
                    .appendingPathComponent(repositoryName)
            }

            static func latestRelease() -> URL {
                repositoryBaseURL.appendingPathComponent("releases/latest")
            }

            static func contributors(perPage: Int = 50) -> URL {
                repositoryBaseURL
                    .appendingPathComponent("contributors")
                    .appending(queryItems: [
                        URLQueryItem(name: "per_page", value: "\(perPage)")
                    ])
            }

            // Appcast 相关
            static func appcastURL(
                version: String? = nil,
                architecture: String
            ) -> URL {
                let appcastFileName = "appcast-\(architecture).xml"
                if let version = version, !version.isEmpty {
                    return URL(
                        string:
                            "https://github.com/\(repositoryOwner)/\(repositoryName)/releases/download/\(version)/\(appcastFileName)"
                    )!
                } else {
                    return URL(
                        string:
                            "https://github.com/\(repositoryOwner)/\(repositoryName)/releases/latest/download/\(appcastFileName)"
                    )!
                }
            }
        }

        // Modrinth API
        enum Modrinth {
            static let baseURL = URL(
                string: GameSettingsManager.shared.modrinthAPIBaseURL
            )!

            // 项目相关
            static func project(id: String) -> URL {
                baseURL.appendingPathComponent("project/\(id)")
            }

            // 版本相关
            static func version(id: String) -> URL {
                baseURL.appendingPathComponent("project/\(id)/version")
            }

            static func versionId(versionId: String) -> URL {
                baseURL.appendingPathComponent("version/\(versionId)")
            }

            // 搜索相关
            static let search = baseURL.appendingPathComponent("search")

            static func versionFile(hash: String) -> URL {
                baseURL.appendingPathComponent("version_file/\(hash)")
            }

            // 标签相关
            enum Tag {
                static let gameVersion = Modrinth.baseURL
                    .appendingPathComponent("tag/game_version")
                static let loader = Modrinth.baseURL.appendingPathComponent(
                    "tag/loader"
                )
                static let category = Modrinth.baseURL.appendingPathComponent(
                    "tag/category"
                )
            }

            // Loader API
            static func loaderManifest(loader: String) -> URL {
                URL(
                    string:
                        "https://launcher-meta.modrinth.com/\(loader)/v0/manifest.json"
                )!
            }
            static let maven = URL(
                string: "https://launcher-meta.modrinth.com/maven/"
            )!

            static func loaderProfile(loader: String, version: String) -> URL {
                URL(
                    string:
                        "https://launcher-meta.modrinth.com/\(loader)/v0/versions/\(version).json"
                )!
            }
        }
        // FabricMC API
        enum Fabric {
            static let loader = URL(
                string: "https://meta.fabricmc.net/v2/versions/loader"
            )!
        }

        // Forge API
        enum Forge {
            static let gitReleasesBase = URL(
                string:
                    "https://github.com/\(URLConfig.API.GitHub.repositoryOwner)/forge-client/releases/download/"
            )!
        }

        // NeoForge API
        enum NeoForge {
            static let gitReleasesBase = URL(
                string:
                    "https://github.com/\(URLConfig.API.GitHub.repositoryOwner)/neoforge-client/releases/download/"
            )!
        }

        // Quilt API
        enum Quilt {
            static let loaderBase = URL(
                string: "https://meta.quiltmc.org/v3/versions/loader/"
            )!
        }
    }
}<|MERGE_RESOLUTION|>--- conflicted
+++ resolved
@@ -33,26 +33,14 @@
             )!
 
             // LittleSkin / Yggdrasil OAuth
-<<<<<<< HEAD
             static let yggdrasilDeviceCode = URL(string: "https://open.littleskin.cn/oauth/device_code")!
             static let yggdrasilToken = URL(string: "https://open.littleskin.cn/oauth/token")!
             static let yggdrasilUserInfo = URL(string: "https://open.littleskin.cn/oauth/userinfo")!
-            
+
             // LittleSkin / Yggdrasil Session Server
             static func yggdrasilProfile(uuid: String) -> URL {
                 URL(string: "https://littleskin.cn/api/yggdrasil/sessionserver/session/minecraft/profile/\(uuid)")!
             }
-=======
-            static let yggdrasilDeviceCode = URL(
-                string: "https://open.littleskin.cn/oauth/device_code"
-            )!
-            static let yggdrasilToken = URL(
-                string: "https://open.littleskin.cn/oauth/token"
-            )!
-            static let yggdrasilUserInfo = URL(
-                string: "https://open.littleskin.cn/oauth/userinfo"
-            )!
->>>>>>> 3023d098
         }
 
         // Minecraft API
