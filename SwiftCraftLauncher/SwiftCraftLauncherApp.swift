<<<<<<< HEAD
=======
//  SwiftCraftLauncherApp.swift
//  Swift Craft Launcher
>>>>>>> c38fd8f9
//
//  SwiftCraftLauncherApp.swift
//  SwiftCraftLauncher
//
//  Created by su on 2025/5/30.
//

import SwiftUI
import UserNotifications

@main
struct SwiftCraftLauncherApp: App {
    // MARK: - StateObjects
    @StateObject private var playerListViewModel = PlayerListViewModel()
    @StateObject private var gameRepository = GameRepository()
    @StateObject private var globalErrorHandler = GlobalErrorHandler.shared
    @StateObject private var sparkleUpdateService = SparkleUpdateService.shared
    @StateObject private var generalSettingsManager = GeneralSettingsManager
        .shared
    @StateObject private var skinSelectionStore = SkinSelectionStore()

    // MARK: - Notification Delegate
    private let notificationCenterDelegate = NotificationCenterDelegate()

    @Environment(\.openWindow)
    private var openWindow

    init() {
        // 设置通知中心代理，确保前台时也能展示 Banner
        UNUserNotificationCenter.current().delegate = notificationCenterDelegate

        Task {
            await NotificationManager.requestAuthorizationIfNeeded()
        }

        // 清理临时窗口管理器，防止应用重启时恢复未关闭的临时窗口
        TemporaryWindowManager.shared.cleanupAllWindows()
    }

    // MARK: - Body
    var body: some Scene {

        WindowGroup {
            MainView()
                .environmentObject(playerListViewModel)
                .environmentObject(gameRepository)
                .environmentObject(sparkleUpdateService)
                .environmentObject(generalSettingsManager)
                .environmentObject(skinSelectionStore)
                .preferredColorScheme(generalSettingsManager.currentColorScheme)
                .errorAlert()
                .background(TemporaryWindowOpener())
        }
        .windowStyle(.titleBar)
        .windowToolbarStyle(.unified(showsTitle: false))
        .defaultSize(width: 1200, height: 800)
        .windowResizability(.contentMinSize)

        .commands {

            CommandGroup(after: .appInfo) {
                Button("menu.check.updates".localized()) {
                    sparkleUpdateService.checkForUpdatesWithUI()
                }
                .keyboardShortcut("u", modifiers: [.command, .shift])
            }
            CommandGroup(after: .help) {
                Button("menu.open.log".localized()) {
                    Logger.shared.openLogFile()
                }
                .keyboardShortcut("l", modifiers: [.command, .shift])
            }
            CommandGroup(after: .help) {
                Divider()
            }
            CommandGroup(after: .help) {
                Button("about.contributors".localized()) {
                    TemporaryWindowManager.shared.showWindow(
                        content: AboutView(showingAcknowledgements: false)
                            .environmentObject(generalSettingsManager)
                            .preferredColorScheme(generalSettingsManager.currentColorScheme),
                        config: .contributors(title: "about.contributors".localized())
                    )
                }
                .keyboardShortcut("c", modifiers: [.command, .shift])
            }
            CommandGroup(after: .help) {
                Button("about.acknowledgements".localized()) {
                    TemporaryWindowManager.shared.showWindow(
                        content: AboutView(showingAcknowledgements: true)
                            .environmentObject(generalSettingsManager)
                            .preferredColorScheme(generalSettingsManager.currentColorScheme),
                        config: .acknowledgements(title: "about.acknowledgements".localized())
                    )
                }
                .keyboardShortcut("a", modifiers: [.command, .shift])
            }
            CommandGroup(after: .help) {
                Button("license.view".localized()) {
                    LicenseManager.shared.showLicense()
                }
                .keyboardShortcut("l", modifiers: [.command, .option])
            }
            CommandGroup(after: .help) {
                Divider()
            }
            CommandGroup(after: .help) {
                Button("settings.ai.open_chat".localized()) {
                    AIChatManager.shared.openChatWindow()
                }
                .keyboardShortcut("i", modifiers: [.command, .shift])
            }
            CommandGroup(replacing: .newItem) { }
            CommandGroup(replacing: .saveItem) { }
        }

        Settings {
            SettingsView()
                .environmentObject(gameRepository)
                .environmentObject(playerListViewModel)
                .environmentObject(sparkleUpdateService)
                .environmentObject(generalSettingsManager)
                .preferredColorScheme(generalSettingsManager.currentColorScheme)
                .errorAlert()
        }
        .conditionalRestorationBehavior()

        // 临时窗口
        WindowGroup(id: "temporaryWindow", for: TemporaryWindowID.self) { $windowID in
            if let windowID = windowID {
                TemporaryWindowView(windowID: windowID)
                    .environmentObject(generalSettingsManager)
                    .preferredColorScheme(generalSettingsManager.currentColorScheme)
                    .onDisappear {
                        // 窗口关闭时通知管理器
                        TemporaryWindowManager.shared.closeWindow(for: windowID.id)
                    }
            }
        }
        .defaultPosition(.center)

        // 右上角的状态栏(可以显示图标的)
        MenuBarExtra(
            content: {
                Button("settings.ai.open_chat".localized()) {
                    AIChatManager.shared.openChatWindow()
                }

                Divider()

                Button("menu.statusbar.placeholder".localized()) {
                }
            },
            label: {
                Image("menu-png").resizable()
                    .renderingMode(.template)
                    .scaledToFit()
                // 推荐保持模板模式
            }
        )
    }
}<|MERGE_RESOLUTION|>--- conflicted
+++ resolved
@@ -1,14 +1,28 @@
-<<<<<<< HEAD
-=======
 //  SwiftCraftLauncherApp.swift
 //  Swift Craft Launcher
->>>>>>> c38fd8f9
-//
-//  SwiftCraftLauncherApp.swift
-//  SwiftCraftLauncher
 //
 //  Created by su on 2025/5/30.
 //
+//  Swift Craft Launcher - A modern macOS Minecraft launcher
+//
+//  Copyright (C) 2025 Swift Craft Launcher Contributors
+//
+//  This program is free software: you can redistribute it and/or modify
+//  it under the terms of the GNU Affero General Public License as published by
+//  the Free Software Foundation, either version 3 of the License, or
+//  (at your option) any later version.
+//
+//  This program is distributed in the hope that it will be useful,
+//  but WITHOUT ANY WARRANTY; without even the implied warranty of
+//  MERCHANTABILITY or FITNESS FOR A PARTICULAR PURPOSE.  See the
+//  GNU Affero General Public License for more details.
+//
+//  You should have received a copy of the GNU Affero General Public License
+//  along with this program.  If not, see <https://www.gnu.org/licenses/>.
+//
+//  ADDITIONAL TERMS:
+//  This program includes additional terms for source attribution and name usage.
+//  See doc/ADDITIONAL_TERMS.md in the project root for details.
 
 import SwiftUI
 import UserNotifications
