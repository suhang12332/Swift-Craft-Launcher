import CommonCrypto
//
//  ModPackDownloadSheetViewModel.swift
//  SwiftCraftLauncher
//
//  Created by su on 2025/8/3.
//
import Foundation
import SwiftUI
import ZIPFoundation

// MARK: - View Model
@MainActor
<<<<<<< HEAD
class ModPackDownloadSheetViewModel: ObservableObject {
   @Published var projectDetail: ModrinthProjectDetail?
   @Published var availableGameVersions: [String] = []
   @Published var filteredModPackVersions: [ModrinthProjectDetailVersion] = []
   @Published var isLoadingModPackVersions = false
   @Published var isLoadingProjectDetails = true
   @Published var lastParsedIndexInfo: ModrinthIndexInfo?
   
   // 整合包安装进度状态
   @Published var modPackInstallState = ModPackInstallState()
   
   private var allModPackVersions: [ModrinthProjectDetailVersion] = []
   private var gameRepository: GameRepository?
   
   func setGameRepository(_ repository: GameRepository) {
       self.gameRepository = repository
   }
   
   // MARK: - Data Loading
   
   func loadProjectDetails(projectId: String) async {
       isLoadingProjectDetails = true
       
       do {
           projectDetail = try await ModrinthService.fetchProjectDetailsThrowing(id: projectId)
           availableGameVersions = projectDetail!.gameVersions
       } catch {
           let globalError = GlobalError.from(error)
           GlobalErrorHandler.shared.handle(globalError)
       }
       
       isLoadingProjectDetails = false
   }
   
   func loadModPackVersions(for gameVersion: String) async {
       guard let projectDetail = projectDetail else { return }
       
       isLoadingModPackVersions = true
       
       do {
           allModPackVersions = try await ModrinthService.fetchProjectVersionsThrowing(id: projectDetail.id)
           filteredModPackVersions = allModPackVersions.filter { version in
               version.gameVersions.contains(gameVersion)
           }
       } catch {
           let globalError = GlobalError.from(error)
           GlobalErrorHandler.shared.handle(globalError)
       }
       
       isLoadingModPackVersions = false
   }
   
   // MARK: - File Operations
   
   func downloadModPackFile(
       file: ModrinthVersionFile,
       projectDetail: ModrinthProjectDetail
   ) async -> URL? {
       do {
           // 验证下载链接
           guard let url = URL(string: file.url) else {
               handleDownloadError("无效的下载链接: \(file.url)", "error.validation.invalid_download_url")
               return nil
           }
           
           // 创建临时目录
           let tempDir = try createTempDirectory(for: "modpack_download")
           let savePath = tempDir.appendingPathComponent(file.filename)
           
           // 下载文件
           let (tempFileURL, response) = try await URLSession.shared.download(from: url)
           defer { try? FileManager.default.removeItem(at: tempFileURL) }
           
           // 验证响应
           guard let httpResponse = response as? HTTPURLResponse,
                 httpResponse.statusCode == 200 else {
               handleDownloadError("下载失败，HTTP状态码: \((response as? HTTPURLResponse)?.statusCode ?? 0)", "error.network.download_failed")
               return nil
           }
           
           // 验证文件大小
           if !validateFileSize(tempFileURL: tempFileURL, httpResponse: httpResponse) {
               return nil
           }
           
           // 验证文件完整性
           if !validateFileIntegrity(tempFileURL: tempFileURL, expectedSha1: file.hashes.sha1) {
               return nil
           }
           
           // 移动到临时目录
           try FileManager.default.moveItem(at: tempFileURL, to: savePath)
           
           Logger.shared.info("整合包下载成功: \(file.filename) -> \(savePath.path)")
           return savePath
           
       } catch {
           let globalError = GlobalError.from(error)
           GlobalErrorHandler.shared.handle(globalError)
           return nil
       }
   }
   
   func downloadGameIcon(
       projectDetail: ModrinthProjectDetail,
       gameName: String
   ) async -> String? {
       do {
           // 验证图标URL
           guard let iconUrl = projectDetail.iconUrl,
                 let url = URL(string: iconUrl) else {
               Logger.shared.warning("项目没有图标URL或URL无效: \(projectDetail.title)")
               return nil
           }
           
                     // 获取游戏目录
          let gameDirectory = AppPaths.profileDirectory(gameName: gameName)
           
           // 确保游戏目录存在
           try FileManager.default.createDirectory(at: gameDirectory, withIntermediateDirectories: true)
           
           // 确定图标文件名和路径
           let iconFileName = "default_game_icon.png"
           let iconPath = gameDirectory.appendingPathComponent(iconFileName)
           
           // 下载图标文件
           let (tempFileURL, response) = try await URLSession.shared.download(from: url)
           defer { try? FileManager.default.removeItem(at: tempFileURL) }
           
           // 验证响应
           guard let httpResponse = response as? HTTPURLResponse,
                 httpResponse.statusCode == 200 else {
               handleDownloadError("下载游戏图标失败，HTTP状态码: \((response as? HTTPURLResponse)?.statusCode ?? 0)", "error.network.icon_download_failed")
               return nil
           }
           
           // 验证文件大小
           let fileAttributes = try FileManager.default.attributesOfItem(atPath: tempFileURL.path)
           let actualSize = fileAttributes[.size] as? Int64 ?? 0
           
           guard actualSize > 0 else {
               handleDownloadError("下载的游戏图标文件为空", "error.resource.icon_empty")
               return nil
           }
           
           // 如果目标文件已存在，先删除
           if FileManager.default.fileExists(atPath: iconPath.path) {
               try FileManager.default.removeItem(at: iconPath)
           }
           
           // 直接移动到游戏目录（保存为 PNG）
           try FileManager.default.moveItem(at: tempFileURL, to: iconPath)
           
           Logger.shared.info("游戏图标下载成功: \(projectDetail.title) -> \(iconPath.path)")
           return iconFileName
           
       } catch {
           Logger.shared.error("下载游戏图标详细错误: \(error)")
           handleDownloadError("下载游戏图标失败: \(error.localizedDescription)", "error.network.icon_download_failed")
           return nil
       }
   }
   
   func extractModPack(modPackPath: URL) async -> URL? {
       do {
           let fileExtension = modPackPath.pathExtension.lowercased()
           
           Logger.shared.info("开始解压整合包: \(modPackPath.lastPathComponent)")
           
           // 检查文件格式
           guard fileExtension == "zip" || fileExtension == "mrpack" else {
               handleDownloadError("不支持的整合包格式: \(fileExtension)", "error.resource.unsupported_modpack_format")
               return nil
           }
           
           // 检查源文件是否存在
           guard FileManager.default.fileExists(atPath: modPackPath.path) else {
               handleDownloadError("整合包文件不存在: \(modPackPath.path)", "error.filesystem.file_not_found")
               return nil
           }
           
           // 获取源文件大小
           let sourceAttributes = try FileManager.default.attributesOfItem(atPath: modPackPath.path)
           let sourceSize = sourceAttributes[.size] as? Int64 ?? 0
           Logger.shared.info("整合包文件大小: \(sourceSize) 字节")
           
           guard sourceSize > 0 else {
               handleDownloadError("整合包文件为空", "error.resource.modpack_empty")
               return nil
           }
           
           // 创建临时解压目录
           let tempDir = try createTempDirectory(for: "modpack_extraction")
           
           Logger.shared.info("创建临时解压目录: \(tempDir.path)")
           
           // 使用 ZIPFoundation 解压文件
           try FileManager.default.unzipItem(at: modPackPath, to: tempDir)
           
           // 验证解压结果
           let contents = try FileManager.default.contentsOfDirectory(at: tempDir, includingPropertiesForKeys: nil)
           Logger.shared.info("解压完成，目录内容: \(contents.map { $0.lastPathComponent })")
           
           // 检查是否包含 modrinth.index.json
           let indexPath = tempDir.appendingPathComponent("modrinth.index.json")
           if FileManager.default.fileExists(atPath: indexPath.path) {
               Logger.shared.info("找到 modrinth.index.json 文件")
           } else {
               Logger.shared.warning("解压后未找到 modrinth.index.json 文件")
           }
           
           Logger.shared.info("整合包解压成功: \(modPackPath.lastPathComponent) -> \(tempDir.path)")
           return tempDir
           
       } catch {
           Logger.shared.error("解压整合包详细错误: \(error)")
           handleDownloadError("解压整合包失败: \(error.localizedDescription)", "error.filesystem.extraction_failed")
           return nil
       }
   }
   
   func parseModrinthIndex(extractedPath: URL) async -> ModrinthIndexInfo? {
       do {
           // 查找并解析 modrinth.index.json
           let indexPath = extractedPath.appendingPathComponent("modrinth.index.json")
           
           Logger.shared.info("尝试解析 modrinth.index.json: \(indexPath.path)")
           
           guard FileManager.default.fileExists(atPath: indexPath.path) else {
               // 列出解压目录中的文件，帮助调试
               do {
                   let contents = try FileManager.default.contentsOfDirectory(at: extractedPath, includingPropertiesForKeys: nil)
                   Logger.shared.info("解压目录内容: \(contents.map { $0.lastPathComponent })")
               } catch {
                   Logger.shared.error("无法列出解压目录内容: \(error.localizedDescription)")
               }
               
               handleDownloadError("整合包中未找到 modrinth.index.json 文件", "error.resource.modrinth_index_not_found")
               return nil
           }
           
           // 获取文件大小
           let fileAttributes = try FileManager.default.attributesOfItem(atPath: indexPath.path)
           let fileSize = fileAttributes[.size] as? Int64 ?? 0
           Logger.shared.info("modrinth.index.json 文件大小: \(fileSize) 字节")
           
           guard fileSize > 0 else {
               handleDownloadError("modrinth.index.json 文件为空", "error.resource.modrinth_index_empty")
               return nil
           }
           
           let indexData = try Data(contentsOf: indexPath)
           Logger.shared.info("成功读取 modrinth.index.json 数据，大小: \(indexData.count) 字节")
           
           // 尝试解析 JSON
           let modPackIndex = try JSONDecoder().decode(ModrinthIndex.self, from: indexData)
           
           // 确定加载器类型和版本
           let loaderInfo = determineLoaderInfo(from: modPackIndex.dependencies)
           
           // 创建解析结果
           let indexInfo = ModrinthIndexInfo(
               gameVersion: modPackIndex.dependencies.minecraft ?? "unknown",
               loaderType: loaderInfo.type,
               loaderVersion: loaderInfo.version,
               modPackName: modPackIndex.name,
               modPackVersion: modPackIndex.versionId,
               summary: modPackIndex.summary,
               files: modPackIndex.files,
               dependencies: modPackIndex.dependencies.dependencies ?? []
           )
           
           lastParsedIndexInfo = indexInfo
           Logger.shared.info("解析 modrinth.index.json 成功: \(modPackIndex.name) v\(modPackIndex.versionId)")
           
           return indexInfo
           
       } catch {
           Logger.shared.error("解析 modrinth.index.json 详细错误: \(error)")
           
           // 如果是 JSON 解析错误，尝试显示部分内容
           if let jsonError = error as? DecodingError {
               Logger.shared.error("JSON 解析错误: \(jsonError)")
           }
           
           handleDownloadError("解析 modrinth.index.json 失败: \(error.localizedDescription)", "error.resource.modrinth_index_parse_failed")
           return nil
       }
   }
   
   // MARK: - Helper Methods
   
   private func createTempDirectory(for purpose: String) throws -> URL {
       let tempDir = FileManager.default.temporaryDirectory
           .appendingPathComponent(purpose)
           .appendingPathComponent(UUID().uuidString)
       
       try FileManager.default.createDirectory(at: tempDir, withIntermediateDirectories: true)
       return tempDir
   }
   
   private func validateFileSize(tempFileURL: URL, httpResponse: HTTPURLResponse) -> Bool {
       do {
           let fileAttributes = try FileManager.default.attributesOfItem(atPath: tempFileURL.path)
           let actualSize = fileAttributes[.size] as? Int64 ?? 0
           
           if let expectedSize = httpResponse.value(forHTTPHeaderField: "Content-Length"),
              let expectedSizeInt = Int64(expectedSize),
              actualSize != expectedSizeInt {
               handleDownloadError("文件大小不匹配，预期: \(expectedSizeInt)，实际: \(actualSize)", "error.resource.size_mismatch")
               return false
           }
           return true
       } catch {
           handleDownloadError("无法获取文件大小: \(error.localizedDescription)", "error.filesystem.file_read_failed")
           return false
       }
   }
   
   private func validateFileIntegrity(tempFileURL: URL, expectedSha1: String) -> Bool {
       do {
           let actualSha1 = try SHA1Calculator.sha1(ofFileAt: tempFileURL)
           if actualSha1 != expectedSha1 {
               handleDownloadError("文件校验失败，SHA1不匹配", "error.resource.sha1_mismatch")
               return false
           }
           return true
       } catch {
           handleDownloadError("SHA1校验失败: \(error.localizedDescription)", "error.validation.sha1_check_failed")
           return false
       }
   }
   
   private func handleDownloadError(_ message: String, _ i18nKey: String) {
       let globalError = GlobalError.resource(
           chineseMessage: message,
           i18nKey: i18nKey,
           level: .notification
       )
       GlobalErrorHandler.shared.handle(globalError)
   }
   
   private func determineLoaderInfo(from dependencies: ModrinthIndexDependencies) -> (type: String, version: String) {
       // 检查各种加载器，按优先级排序
       // 优先检查带 -loader 后缀的格式
       if let forgeVersion = dependencies.forgeLoader {
           return ("forge", forgeVersion)
       } else if let fabricVersion = dependencies.fabricLoader {
           return ("fabric", fabricVersion)
       } else if let quiltVersion = dependencies.quiltLoader {
           return ("quilt", quiltVersion)
       } else if let neoforgeVersion = dependencies.neoforgeLoader {
           return ("neoforge", neoforgeVersion)
       }
       
       // 检查不带 -loader 后缀的格式
       if let forgeVersion = dependencies.forge {
           return ("forge", forgeVersion)
       } else if let fabricVersion = dependencies.fabric {
           return ("fabric", fabricVersion)
       } else if let quiltVersion = dependencies.quilt {
           return ("quilt", quiltVersion)
       } else if let neoforgeVersion = dependencies.neoforge {
           return ("neoforge", neoforgeVersion)
       }
       
       // 默认返回 vanilla
       return ("vanilla", "unknown")
   }
=======
class ModPackDownloadSheetViewModel: ObservableObject { // swiftlint:disable:this type_body_length
    @Published var projectDetail: ModrinthProjectDetail?
    @Published var availableGameVersions: [String] = []
    @Published var filteredModPackVersions: [ModrinthProjectDetailVersion] = []
    @Published var isLoadingModPackVersions = false
    @Published var isLoadingProjectDetails = true
    @Published var lastParsedIndexInfo: ModrinthIndexInfo?

    // 整合包安装进度状态
    @Published var modPackInstallState = ModPackInstallState()

    private var allModPackVersions: [ModrinthProjectDetailVersion] = []
    private var gameRepository: GameRepository?

    func setGameRepository(_ repository: GameRepository) {
        self.gameRepository = repository
    }

    // MARK: - Data Loading

    func loadProjectDetails(projectId: String) async {
        isLoadingProjectDetails = true

        do {
            projectDetail =
                try await ModrinthService.fetchProjectDetailsThrowing(
                    id: projectId
                )
            availableGameVersions = projectDetail!.gameVersions
        } catch {
            let globalError = GlobalError.from(error)
            GlobalErrorHandler.shared.handle(globalError)
        }

        isLoadingProjectDetails = false
    }

    func loadModPackVersions(for gameVersion: String) async {
        guard let projectDetail = projectDetail else { return }

        isLoadingModPackVersions = true

        do {
            allModPackVersions =
                try await ModrinthService.fetchProjectVersionsThrowing(
                    id: projectDetail.id
                )
            filteredModPackVersions = allModPackVersions.filter { version in
                version.gameVersions.contains(gameVersion)
            }
        } catch {
            let globalError = GlobalError.from(error)
            GlobalErrorHandler.shared.handle(globalError)
        }

        isLoadingModPackVersions = false
    }

    // MARK: - File Operations

    func downloadModPackFile(
        file: ModrinthVersionFile,
        projectDetail: ModrinthProjectDetail
    ) async -> URL? {
        do {
            // 验证下载链接
            guard let url = URL(string: file.url) else {
                handleDownloadError(
                    "无效的下载链接: \(file.url)",
                    "error.validation.invalid_download_url"
                )
                return nil
            }

            // 创建临时目录
            let tempDir = try createTempDirectory(for: "modpack_download")
            let savePath = tempDir.appendingPathComponent(file.filename)

            // 下载文件
            let (tempFileURL, response) = try await URLSession.shared.download(
                from: url
            )
            defer { try? FileManager.default.removeItem(at: tempFileURL) }

            // 验证响应
            guard let httpResponse = response as? HTTPURLResponse,
                httpResponse.statusCode == 200
            else {
                handleDownloadError(
                    "下载失败，HTTP状态码: \((response as? HTTPURLResponse)?.statusCode ?? 0)",
                    "error.network.download_failed"
                )
                return nil
            }

            // 验证文件大小
            if !validateFileSize(
                tempFileURL: tempFileURL,
                httpResponse: httpResponse
            ) {
                return nil
            }

            // 验证文件完整性
            if !validateFileIntegrity(
                tempFileURL: tempFileURL,
                expectedSha1: file.hashes.sha1
            ) {
                return nil
            }

            // 移动到临时目录
            try FileManager.default.moveItem(at: tempFileURL, to: savePath)

            Logger.shared.info("整合包下载成功: \(file.filename) -> \(savePath.path)")
            return savePath
        } catch {
            let globalError = GlobalError.from(error)
            GlobalErrorHandler.shared.handle(globalError)
            return nil
        }
    }

    func downloadGameIcon(
        projectDetail: ModrinthProjectDetail,
        gameName: String
    ) async -> String? {
        do {
            // 验证图标URL
            guard let iconUrl = projectDetail.iconUrl,
                let url = URL(string: iconUrl)
            else {
                Logger.shared.warning("项目没有图标URL或URL无效: \(projectDetail.title)")
                return nil
            }

            // 获取游戏目录
            guard
                let gameDirectory = AppPaths.profileDirectory(
                    gameName: gameName
                )
            else {
                handleDownloadError(
                    "无法获取游戏目录: \(gameName)",
                    "error.configuration.game_directory_not_found"
                )
                return nil
            }

            // 确保游戏目录存在
            try FileManager.default.createDirectory(
                at: gameDirectory,
                withIntermediateDirectories: true
            )

            // 确定图标文件名和路径
            let iconFileName = "default_game_icon.png"
            let iconPath = gameDirectory.appendingPathComponent(iconFileName)

            // 下载图标文件
            let (tempFileURL, response) = try await URLSession.shared.download(
                from: url
            )
            defer { try? FileManager.default.removeItem(at: tempFileURL) }

            // 验证响应
            guard let httpResponse = response as? HTTPURLResponse,
                httpResponse.statusCode == 200
            else {
                handleDownloadError(
                    "下载游戏图标失败，HTTP状态码: \((response as? HTTPURLResponse)?.statusCode ?? 0)",
                    "error.network.icon_download_failed"
                )
                return nil
            }

            // 验证文件大小
            let fileAttributes = try FileManager.default.attributesOfItem(
                atPath: tempFileURL.path
            )
            let actualSize = fileAttributes[.size] as? Int64 ?? 0

            guard actualSize > 0 else {
                handleDownloadError("下载的游戏图标文件为空", "error.resource.icon_empty")
                return nil
            }

            // 如果目标文件已存在，先删除
            if FileManager.default.fileExists(atPath: iconPath.path) {
                try FileManager.default.removeItem(at: iconPath)
            }

            // 直接移动到游戏目录（保存为 PNG）
            try FileManager.default.moveItem(at: tempFileURL, to: iconPath)

            Logger.shared.info(
                "游戏图标下载成功: \(projectDetail.title) -> \(iconPath.path)"
            )
            return iconFileName
        } catch {
            Logger.shared.error("下载游戏图标详细错误: \(error)")
            handleDownloadError(
                "下载游戏图标失败: \(error.localizedDescription)",
                "error.network.icon_download_failed"
            )
            return nil
        }
    }

    func extractModPack(modPackPath: URL) async -> URL? {
        do {
            let fileExtension = modPackPath.pathExtension.lowercased()

            Logger.shared.info("开始解压整合包: \(modPackPath.lastPathComponent)")

            // 检查文件格式
            guard fileExtension == "zip" || fileExtension == "mrpack" else {
                handleDownloadError(
                    "不支持的整合包格式: \(fileExtension)",
                    "error.resource.unsupported_modpack_format"
                )
                return nil
            }

            // 检查源文件是否存在
            guard FileManager.default.fileExists(atPath: modPackPath.path)
            else {
                handleDownloadError(
                    "整合包文件不存在: \(modPackPath.path)",
                    "error.filesystem.file_not_found"
                )
                return nil
            }

            // 获取源文件大小
            let sourceAttributes = try FileManager.default.attributesOfItem(
                atPath: modPackPath.path
            )
            let sourceSize = sourceAttributes[.size] as? Int64 ?? 0
            Logger.shared.info("整合包文件大小: \(sourceSize) 字节")

            guard sourceSize > 0 else {
                handleDownloadError("整合包文件为空", "error.resource.modpack_empty")
                return nil
            }

            // 创建临时解压目录
            let tempDir = try createTempDirectory(for: "modpack_extraction")

            Logger.shared.info("创建临时解压目录: \(tempDir.path)")

            // 使用 ZIPFoundation 解压文件
            try FileManager.default.unzipItem(at: modPackPath, to: tempDir)

            // 验证解压结果
            let contents = try FileManager.default.contentsOfDirectory(
                at: tempDir,
                includingPropertiesForKeys: nil
            )
            Logger.shared.info(
                "解压完成，目录内容: \(contents.map { $0.lastPathComponent })"
            )

            // 检查是否包含 modrinth.index.json
            let indexPath = tempDir.appendingPathComponent(
                "modrinth.index.json"
            )
            if FileManager.default.fileExists(atPath: indexPath.path) {
                Logger.shared.info("找到 modrinth.index.json 文件")
            } else {
                Logger.shared.warning("解压后未找到 modrinth.index.json 文件")
            }

            Logger.shared.info(
                "整合包解压成功: \(modPackPath.lastPathComponent) -> \(tempDir.path)"
            )
            return tempDir
        } catch {
            Logger.shared.error("解压整合包详细错误: \(error)")
            handleDownloadError(
                "解压整合包失败: \(error.localizedDescription)",
                "error.filesystem.extraction_failed"
            )
            return nil
        }
    }

    func parseModrinthIndex(extractedPath: URL) async -> ModrinthIndexInfo? {
        do {
            // 查找并解析 modrinth.index.json
            let indexPath = extractedPath.appendingPathComponent(
                "modrinth.index.json"
            )

            Logger.shared.info("尝试解析 modrinth.index.json: \(indexPath.path)")

            guard FileManager.default.fileExists(atPath: indexPath.path) else {
                // 列出解压目录中的文件，帮助调试
                do {
                    let contents = try FileManager.default.contentsOfDirectory(
                        at: extractedPath,
                        includingPropertiesForKeys: nil
                    )
                    Logger.shared.info(
                        "解压目录内容: \(contents.map { $0.lastPathComponent })"
                    )
                } catch {
                    Logger.shared.error(
                        "无法列出解压目录内容: \(error.localizedDescription)"
                    )
                }

                handleDownloadError(
                    "整合包中未找到 modrinth.index.json 文件",
                    "error.resource.modrinth_index_not_found"
                )
                return nil
            }

            // 获取文件大小
            let fileAttributes = try FileManager.default.attributesOfItem(
                atPath: indexPath.path
            )
            let fileSize = fileAttributes[.size] as? Int64 ?? 0
            Logger.shared.info("modrinth.index.json 文件大小: \(fileSize) 字节")

            guard fileSize > 0 else {
                handleDownloadError(
                    "modrinth.index.json 文件为空",
                    "error.resource.modrinth_index_empty"
                )
                return nil
            }

            let indexData = try Data(contentsOf: indexPath)
            Logger.shared.info(
                "成功读取 modrinth.index.json 数据，大小: \(indexData.count) 字节"
            )

            // 尝试解析 JSON
            let modPackIndex = try JSONDecoder().decode(
                ModrinthIndex.self,
                from: indexData
            )

            // 确定加载器类型和版本
            let loaderInfo = determineLoaderInfo(
                from: modPackIndex.dependencies
            )

            // 创建解析结果
            let indexInfo = ModrinthIndexInfo(
                gameVersion: modPackIndex.dependencies.minecraft ?? "unknown",
                loaderType: loaderInfo.type,
                loaderVersion: loaderInfo.version,
                modPackName: modPackIndex.name,
                modPackVersion: modPackIndex.versionId,
                summary: modPackIndex.summary,
                files: modPackIndex.files,
                dependencies: modPackIndex.dependencies.dependencies ?? []
            )

            lastParsedIndexInfo = indexInfo
            Logger.shared.info(
                "解析 modrinth.index.json 成功: \(modPackIndex.name) v\(modPackIndex.versionId)"
            )

            return indexInfo
        } catch {
            Logger.shared.error("解析 modrinth.index.json 详细错误: \(error)")

            // 如果是 JSON 解析错误，尝试显示部分内容
            if let jsonError = error as? DecodingError {
                Logger.shared.error("JSON 解析错误: \(jsonError)")
            }

            handleDownloadError(
                "解析 modrinth.index.json 失败: \(error.localizedDescription)",
                "error.resource.modrinth_index_parse_failed"
            )
            return nil
        }
    }

    // MARK: - Helper Methods

    private func createTempDirectory(for purpose: String) throws -> URL {
        let tempDir = FileManager.default.temporaryDirectory
            .appendingPathComponent(purpose)
            .appendingPathComponent(UUID().uuidString)

        try FileManager.default.createDirectory(
            at: tempDir,
            withIntermediateDirectories: true
        )
        return tempDir
    }

    private func validateFileSize(
        tempFileURL: URL,
        httpResponse: HTTPURLResponse
    ) -> Bool {
        do {
            let fileAttributes = try FileManager.default.attributesOfItem(
                atPath: tempFileURL.path
            )
            let actualSize = fileAttributes[.size] as? Int64 ?? 0

            if let expectedSize = httpResponse.value(
                forHTTPHeaderField: "Content-Length"
            ), let expectedSizeInt = Int64(expectedSize), actualSize != expectedSizeInt {
                handleDownloadError(
                    "文件大小不匹配，预期: \(expectedSizeInt)，实际: \(actualSize)",
                    "error.resource.size_mismatch"
                )
                return false
            }
            return true
        } catch {
            handleDownloadError(
                "无法获取文件大小: \(error.localizedDescription)",
                "error.filesystem.file_read_failed"
            )
            return false
        }
    }

    private func validateFileIntegrity(
        tempFileURL: URL,
        expectedSha1: String
    ) -> Bool {
        do {
            let actualSha1 = try SHA1Calculator.sha1(ofFileAt: tempFileURL)
            if actualSha1 != expectedSha1 {
                handleDownloadError(
                    "文件校验失败，SHA1不匹配",
                    "error.resource.sha1_mismatch"
                )
                return false
            }
            return true
        } catch {
            handleDownloadError(
                "SHA1校验失败: \(error.localizedDescription)",
                "error.validation.sha1_check_failed"
            )
            return false
        }
    }

    private func handleDownloadError(_ message: String, _ i18nKey: String) {
        let globalError = GlobalError.resource(
            chineseMessage: message,
            i18nKey: i18nKey,
            level: .notification
        )
        GlobalErrorHandler.shared.handle(globalError)
    }

    private func determineLoaderInfo(
        from dependencies: ModrinthIndexDependencies
    ) -> (type: String, version: String) {
        // 检查各种加载器，按优先级排序
        // 优先检查带 -loader 后缀的格式
        if let forgeVersion = dependencies.forgeLoader {
            return ("forge", forgeVersion)
        } else if let fabricVersion = dependencies.fabricLoader {
            return ("fabric", fabricVersion)
        } else if let quiltVersion = dependencies.quiltLoader {
            return ("quilt", quiltVersion)
        } else if let neoforgeVersion = dependencies.neoforgeLoader {
            return ("neoforge", neoforgeVersion)
        }

        // 检查不带 -loader 后缀的格式
        if let forgeVersion = dependencies.forge {
            return ("forge", forgeVersion)
        } else if let fabricVersion = dependencies.fabric {
            return ("fabric", fabricVersion)
        } else if let quiltVersion = dependencies.quilt {
            return ("quilt", quiltVersion)
        } else if let neoforgeVersion = dependencies.neoforge {
            return ("neoforge", neoforgeVersion)
        }

        // 默认返回 vanilla
        return ("vanilla", "unknown")
    }
>>>>>>> 3023d098
}

// MARK: - Modrinth Index Models

struct ModrinthIndex: Codable {
    let formatVersion: Int
    let game: String
    let versionId: String
    let name: String
    let summary: String?
    let files: [ModrinthIndexFile]
    let dependencies: ModrinthIndexDependencies

    enum CodingKeys: String, CodingKey {
        case formatVersion = "formatVersion"
        case game
        case versionId = "versionId"
        case name
        case summary
        case files
        case dependencies
    }
}

struct ModrinthIndexFile: Codable {
    let path: String
    let hashes: [String: String]
    let downloads: [String]
    let fileSize: Int
    let env: ModrinthIndexFileEnv?

    enum CodingKeys: String, CodingKey {
        case path
        case hashes
        case downloads
        case fileSize = "fileSize"
        case env
    }
}

struct ModrinthIndexFileEnv: Codable {
    let client: String?
    let server: String?
}

struct ModrinthIndexDependencies: Codable {
    let minecraft: String?
    let forgeLoader: String?
    let fabricLoader: String?
    let quiltLoader: String?
    let neoforgeLoader: String?
    // 添加不带 -loader 后缀的属性
    let forge: String?
    let fabric: String?
    let quilt: String?
    let neoforge: String?
    let dependencies: [ModrinthIndexProjectDependency]?

    enum CodingKeys: String, CodingKey {
        case minecraft
        case forgeLoader = "forge-loader"
        case fabricLoader = "fabric-loader"
        case quiltLoader = "quilt-loader"
        case neoforgeLoader = "neoforge-loader"
        case forge
        case fabric
        case quilt
        case neoforge
        case dependencies
    }
}

struct ModrinthIndexProjectDependency: Codable {
    let projectId: String?
    let versionId: String?
    let dependencyType: String

    enum CodingKeys: String, CodingKey {
        case projectId = "project_id"
        case versionId = "version_id"
        case dependencyType = "dependency_type"
    }
}

// MARK: - Modrinth Index Info
struct ModrinthIndexInfo {
    let gameVersion: String
    let loaderType: String
    let loaderVersion: String
    let modPackName: String
    let modPackVersion: String
    let summary: String?
    let files: [ModrinthIndexFile]
    let dependencies: [ModrinthIndexProjectDependency]
}

// MARK: - ModPack Install State
@MainActor
class ModPackInstallState: ObservableObject {
    @Published var isInstalling = false
    @Published var filesProgress: Double = 0
    @Published var dependenciesProgress: Double = 0
    @Published var overridesProgress: Double = 0
    @Published var currentFile: String = ""
    @Published var currentDependency: String = ""
    @Published var currentOverride: String = ""
    @Published var filesTotal: Int = 0
    @Published var dependenciesTotal: Int = 0
    @Published var overridesTotal: Int = 0
    @Published var filesCompleted: Int = 0
    @Published var dependenciesCompleted: Int = 0
    @Published var overridesCompleted: Int = 0

    func reset() {
        isInstalling = false
        filesProgress = 0
        dependenciesProgress = 0
        overridesProgress = 0
        currentFile = ""
        currentDependency = ""
        currentOverride = ""
        filesTotal = 0
        dependenciesTotal = 0
        overridesTotal = 0
        filesCompleted = 0
        dependenciesCompleted = 0
        overridesCompleted = 0
    }

    func startInstallation(
        filesTotal: Int,
        dependenciesTotal: Int,
        overridesTotal: Int = 0
    ) {
        self.filesTotal = filesTotal
        self.dependenciesTotal = dependenciesTotal
        self.overridesTotal = overridesTotal
        self.isInstalling = true
        self.filesProgress = 0
        self.dependenciesProgress = 0
        self.overridesProgress = 0
        self.filesCompleted = 0
        self.dependenciesCompleted = 0
        self.overridesCompleted = 0
    }

    func updateFilesProgress(fileName: String, completed: Int, total: Int) {
        currentFile = fileName
        filesCompleted = completed
        filesTotal = total
        filesProgress = calculateProgress(completed: completed, total: total)
        objectWillChange.send()
    }

    func updateDependenciesProgress(
        dependencyName: String,
        completed: Int,
        total: Int
    ) {
        currentDependency = dependencyName
        dependenciesCompleted = completed
        dependenciesTotal = total
        dependenciesProgress = calculateProgress(
            completed: completed,
            total: total
        )
        objectWillChange.send()
    }

    func updateOverridesProgress(
        overrideName: String,
        completed: Int,
        total: Int
    ) {
        currentOverride = overrideName
        overridesCompleted = completed
        overridesTotal = total
        overridesProgress = calculateProgress(
            completed: completed,
            total: total
        )
        objectWillChange.send()
    }

    private func calculateProgress(completed: Int, total: Int) -> Double {
        guard total > 0 else { return 0.0 }
        return max(0.0, min(1.0, Double(completed) / Double(total)))
    }
}<|MERGE_RESOLUTION|>--- conflicted
+++ resolved
@@ -11,7 +11,6 @@
 
 // MARK: - View Model
 @MainActor
-<<<<<<< HEAD
 class ModPackDownloadSheetViewModel: ObservableObject {
    @Published var projectDetail: ModrinthProjectDetail?
    @Published var availableGameVersions: [String] = []
@@ -381,496 +380,6 @@
        // 默认返回 vanilla
        return ("vanilla", "unknown")
    }
-=======
-class ModPackDownloadSheetViewModel: ObservableObject { // swiftlint:disable:this type_body_length
-    @Published var projectDetail: ModrinthProjectDetail?
-    @Published var availableGameVersions: [String] = []
-    @Published var filteredModPackVersions: [ModrinthProjectDetailVersion] = []
-    @Published var isLoadingModPackVersions = false
-    @Published var isLoadingProjectDetails = true
-    @Published var lastParsedIndexInfo: ModrinthIndexInfo?
-
-    // 整合包安装进度状态
-    @Published var modPackInstallState = ModPackInstallState()
-
-    private var allModPackVersions: [ModrinthProjectDetailVersion] = []
-    private var gameRepository: GameRepository?
-
-    func setGameRepository(_ repository: GameRepository) {
-        self.gameRepository = repository
-    }
-
-    // MARK: - Data Loading
-
-    func loadProjectDetails(projectId: String) async {
-        isLoadingProjectDetails = true
-
-        do {
-            projectDetail =
-                try await ModrinthService.fetchProjectDetailsThrowing(
-                    id: projectId
-                )
-            availableGameVersions = projectDetail!.gameVersions
-        } catch {
-            let globalError = GlobalError.from(error)
-            GlobalErrorHandler.shared.handle(globalError)
-        }
-
-        isLoadingProjectDetails = false
-    }
-
-    func loadModPackVersions(for gameVersion: String) async {
-        guard let projectDetail = projectDetail else { return }
-
-        isLoadingModPackVersions = true
-
-        do {
-            allModPackVersions =
-                try await ModrinthService.fetchProjectVersionsThrowing(
-                    id: projectDetail.id
-                )
-            filteredModPackVersions = allModPackVersions.filter { version in
-                version.gameVersions.contains(gameVersion)
-            }
-        } catch {
-            let globalError = GlobalError.from(error)
-            GlobalErrorHandler.shared.handle(globalError)
-        }
-
-        isLoadingModPackVersions = false
-    }
-
-    // MARK: - File Operations
-
-    func downloadModPackFile(
-        file: ModrinthVersionFile,
-        projectDetail: ModrinthProjectDetail
-    ) async -> URL? {
-        do {
-            // 验证下载链接
-            guard let url = URL(string: file.url) else {
-                handleDownloadError(
-                    "无效的下载链接: \(file.url)",
-                    "error.validation.invalid_download_url"
-                )
-                return nil
-            }
-
-            // 创建临时目录
-            let tempDir = try createTempDirectory(for: "modpack_download")
-            let savePath = tempDir.appendingPathComponent(file.filename)
-
-            // 下载文件
-            let (tempFileURL, response) = try await URLSession.shared.download(
-                from: url
-            )
-            defer { try? FileManager.default.removeItem(at: tempFileURL) }
-
-            // 验证响应
-            guard let httpResponse = response as? HTTPURLResponse,
-                httpResponse.statusCode == 200
-            else {
-                handleDownloadError(
-                    "下载失败，HTTP状态码: \((response as? HTTPURLResponse)?.statusCode ?? 0)",
-                    "error.network.download_failed"
-                )
-                return nil
-            }
-
-            // 验证文件大小
-            if !validateFileSize(
-                tempFileURL: tempFileURL,
-                httpResponse: httpResponse
-            ) {
-                return nil
-            }
-
-            // 验证文件完整性
-            if !validateFileIntegrity(
-                tempFileURL: tempFileURL,
-                expectedSha1: file.hashes.sha1
-            ) {
-                return nil
-            }
-
-            // 移动到临时目录
-            try FileManager.default.moveItem(at: tempFileURL, to: savePath)
-
-            Logger.shared.info("整合包下载成功: \(file.filename) -> \(savePath.path)")
-            return savePath
-        } catch {
-            let globalError = GlobalError.from(error)
-            GlobalErrorHandler.shared.handle(globalError)
-            return nil
-        }
-    }
-
-    func downloadGameIcon(
-        projectDetail: ModrinthProjectDetail,
-        gameName: String
-    ) async -> String? {
-        do {
-            // 验证图标URL
-            guard let iconUrl = projectDetail.iconUrl,
-                let url = URL(string: iconUrl)
-            else {
-                Logger.shared.warning("项目没有图标URL或URL无效: \(projectDetail.title)")
-                return nil
-            }
-
-            // 获取游戏目录
-            guard
-                let gameDirectory = AppPaths.profileDirectory(
-                    gameName: gameName
-                )
-            else {
-                handleDownloadError(
-                    "无法获取游戏目录: \(gameName)",
-                    "error.configuration.game_directory_not_found"
-                )
-                return nil
-            }
-
-            // 确保游戏目录存在
-            try FileManager.default.createDirectory(
-                at: gameDirectory,
-                withIntermediateDirectories: true
-            )
-
-            // 确定图标文件名和路径
-            let iconFileName = "default_game_icon.png"
-            let iconPath = gameDirectory.appendingPathComponent(iconFileName)
-
-            // 下载图标文件
-            let (tempFileURL, response) = try await URLSession.shared.download(
-                from: url
-            )
-            defer { try? FileManager.default.removeItem(at: tempFileURL) }
-
-            // 验证响应
-            guard let httpResponse = response as? HTTPURLResponse,
-                httpResponse.statusCode == 200
-            else {
-                handleDownloadError(
-                    "下载游戏图标失败，HTTP状态码: \((response as? HTTPURLResponse)?.statusCode ?? 0)",
-                    "error.network.icon_download_failed"
-                )
-                return nil
-            }
-
-            // 验证文件大小
-            let fileAttributes = try FileManager.default.attributesOfItem(
-                atPath: tempFileURL.path
-            )
-            let actualSize = fileAttributes[.size] as? Int64 ?? 0
-
-            guard actualSize > 0 else {
-                handleDownloadError("下载的游戏图标文件为空", "error.resource.icon_empty")
-                return nil
-            }
-
-            // 如果目标文件已存在，先删除
-            if FileManager.default.fileExists(atPath: iconPath.path) {
-                try FileManager.default.removeItem(at: iconPath)
-            }
-
-            // 直接移动到游戏目录（保存为 PNG）
-            try FileManager.default.moveItem(at: tempFileURL, to: iconPath)
-
-            Logger.shared.info(
-                "游戏图标下载成功: \(projectDetail.title) -> \(iconPath.path)"
-            )
-            return iconFileName
-        } catch {
-            Logger.shared.error("下载游戏图标详细错误: \(error)")
-            handleDownloadError(
-                "下载游戏图标失败: \(error.localizedDescription)",
-                "error.network.icon_download_failed"
-            )
-            return nil
-        }
-    }
-
-    func extractModPack(modPackPath: URL) async -> URL? {
-        do {
-            let fileExtension = modPackPath.pathExtension.lowercased()
-
-            Logger.shared.info("开始解压整合包: \(modPackPath.lastPathComponent)")
-
-            // 检查文件格式
-            guard fileExtension == "zip" || fileExtension == "mrpack" else {
-                handleDownloadError(
-                    "不支持的整合包格式: \(fileExtension)",
-                    "error.resource.unsupported_modpack_format"
-                )
-                return nil
-            }
-
-            // 检查源文件是否存在
-            guard FileManager.default.fileExists(atPath: modPackPath.path)
-            else {
-                handleDownloadError(
-                    "整合包文件不存在: \(modPackPath.path)",
-                    "error.filesystem.file_not_found"
-                )
-                return nil
-            }
-
-            // 获取源文件大小
-            let sourceAttributes = try FileManager.default.attributesOfItem(
-                atPath: modPackPath.path
-            )
-            let sourceSize = sourceAttributes[.size] as? Int64 ?? 0
-            Logger.shared.info("整合包文件大小: \(sourceSize) 字节")
-
-            guard sourceSize > 0 else {
-                handleDownloadError("整合包文件为空", "error.resource.modpack_empty")
-                return nil
-            }
-
-            // 创建临时解压目录
-            let tempDir = try createTempDirectory(for: "modpack_extraction")
-
-            Logger.shared.info("创建临时解压目录: \(tempDir.path)")
-
-            // 使用 ZIPFoundation 解压文件
-            try FileManager.default.unzipItem(at: modPackPath, to: tempDir)
-
-            // 验证解压结果
-            let contents = try FileManager.default.contentsOfDirectory(
-                at: tempDir,
-                includingPropertiesForKeys: nil
-            )
-            Logger.shared.info(
-                "解压完成，目录内容: \(contents.map { $0.lastPathComponent })"
-            )
-
-            // 检查是否包含 modrinth.index.json
-            let indexPath = tempDir.appendingPathComponent(
-                "modrinth.index.json"
-            )
-            if FileManager.default.fileExists(atPath: indexPath.path) {
-                Logger.shared.info("找到 modrinth.index.json 文件")
-            } else {
-                Logger.shared.warning("解压后未找到 modrinth.index.json 文件")
-            }
-
-            Logger.shared.info(
-                "整合包解压成功: \(modPackPath.lastPathComponent) -> \(tempDir.path)"
-            )
-            return tempDir
-        } catch {
-            Logger.shared.error("解压整合包详细错误: \(error)")
-            handleDownloadError(
-                "解压整合包失败: \(error.localizedDescription)",
-                "error.filesystem.extraction_failed"
-            )
-            return nil
-        }
-    }
-
-    func parseModrinthIndex(extractedPath: URL) async -> ModrinthIndexInfo? {
-        do {
-            // 查找并解析 modrinth.index.json
-            let indexPath = extractedPath.appendingPathComponent(
-                "modrinth.index.json"
-            )
-
-            Logger.shared.info("尝试解析 modrinth.index.json: \(indexPath.path)")
-
-            guard FileManager.default.fileExists(atPath: indexPath.path) else {
-                // 列出解压目录中的文件，帮助调试
-                do {
-                    let contents = try FileManager.default.contentsOfDirectory(
-                        at: extractedPath,
-                        includingPropertiesForKeys: nil
-                    )
-                    Logger.shared.info(
-                        "解压目录内容: \(contents.map { $0.lastPathComponent })"
-                    )
-                } catch {
-                    Logger.shared.error(
-                        "无法列出解压目录内容: \(error.localizedDescription)"
-                    )
-                }
-
-                handleDownloadError(
-                    "整合包中未找到 modrinth.index.json 文件",
-                    "error.resource.modrinth_index_not_found"
-                )
-                return nil
-            }
-
-            // 获取文件大小
-            let fileAttributes = try FileManager.default.attributesOfItem(
-                atPath: indexPath.path
-            )
-            let fileSize = fileAttributes[.size] as? Int64 ?? 0
-            Logger.shared.info("modrinth.index.json 文件大小: \(fileSize) 字节")
-
-            guard fileSize > 0 else {
-                handleDownloadError(
-                    "modrinth.index.json 文件为空",
-                    "error.resource.modrinth_index_empty"
-                )
-                return nil
-            }
-
-            let indexData = try Data(contentsOf: indexPath)
-            Logger.shared.info(
-                "成功读取 modrinth.index.json 数据，大小: \(indexData.count) 字节"
-            )
-
-            // 尝试解析 JSON
-            let modPackIndex = try JSONDecoder().decode(
-                ModrinthIndex.self,
-                from: indexData
-            )
-
-            // 确定加载器类型和版本
-            let loaderInfo = determineLoaderInfo(
-                from: modPackIndex.dependencies
-            )
-
-            // 创建解析结果
-            let indexInfo = ModrinthIndexInfo(
-                gameVersion: modPackIndex.dependencies.minecraft ?? "unknown",
-                loaderType: loaderInfo.type,
-                loaderVersion: loaderInfo.version,
-                modPackName: modPackIndex.name,
-                modPackVersion: modPackIndex.versionId,
-                summary: modPackIndex.summary,
-                files: modPackIndex.files,
-                dependencies: modPackIndex.dependencies.dependencies ?? []
-            )
-
-            lastParsedIndexInfo = indexInfo
-            Logger.shared.info(
-                "解析 modrinth.index.json 成功: \(modPackIndex.name) v\(modPackIndex.versionId)"
-            )
-
-            return indexInfo
-        } catch {
-            Logger.shared.error("解析 modrinth.index.json 详细错误: \(error)")
-
-            // 如果是 JSON 解析错误，尝试显示部分内容
-            if let jsonError = error as? DecodingError {
-                Logger.shared.error("JSON 解析错误: \(jsonError)")
-            }
-
-            handleDownloadError(
-                "解析 modrinth.index.json 失败: \(error.localizedDescription)",
-                "error.resource.modrinth_index_parse_failed"
-            )
-            return nil
-        }
-    }
-
-    // MARK: - Helper Methods
-
-    private func createTempDirectory(for purpose: String) throws -> URL {
-        let tempDir = FileManager.default.temporaryDirectory
-            .appendingPathComponent(purpose)
-            .appendingPathComponent(UUID().uuidString)
-
-        try FileManager.default.createDirectory(
-            at: tempDir,
-            withIntermediateDirectories: true
-        )
-        return tempDir
-    }
-
-    private func validateFileSize(
-        tempFileURL: URL,
-        httpResponse: HTTPURLResponse
-    ) -> Bool {
-        do {
-            let fileAttributes = try FileManager.default.attributesOfItem(
-                atPath: tempFileURL.path
-            )
-            let actualSize = fileAttributes[.size] as? Int64 ?? 0
-
-            if let expectedSize = httpResponse.value(
-                forHTTPHeaderField: "Content-Length"
-            ), let expectedSizeInt = Int64(expectedSize), actualSize != expectedSizeInt {
-                handleDownloadError(
-                    "文件大小不匹配，预期: \(expectedSizeInt)，实际: \(actualSize)",
-                    "error.resource.size_mismatch"
-                )
-                return false
-            }
-            return true
-        } catch {
-            handleDownloadError(
-                "无法获取文件大小: \(error.localizedDescription)",
-                "error.filesystem.file_read_failed"
-            )
-            return false
-        }
-    }
-
-    private func validateFileIntegrity(
-        tempFileURL: URL,
-        expectedSha1: String
-    ) -> Bool {
-        do {
-            let actualSha1 = try SHA1Calculator.sha1(ofFileAt: tempFileURL)
-            if actualSha1 != expectedSha1 {
-                handleDownloadError(
-                    "文件校验失败，SHA1不匹配",
-                    "error.resource.sha1_mismatch"
-                )
-                return false
-            }
-            return true
-        } catch {
-            handleDownloadError(
-                "SHA1校验失败: \(error.localizedDescription)",
-                "error.validation.sha1_check_failed"
-            )
-            return false
-        }
-    }
-
-    private func handleDownloadError(_ message: String, _ i18nKey: String) {
-        let globalError = GlobalError.resource(
-            chineseMessage: message,
-            i18nKey: i18nKey,
-            level: .notification
-        )
-        GlobalErrorHandler.shared.handle(globalError)
-    }
-
-    private func determineLoaderInfo(
-        from dependencies: ModrinthIndexDependencies
-    ) -> (type: String, version: String) {
-        // 检查各种加载器，按优先级排序
-        // 优先检查带 -loader 后缀的格式
-        if let forgeVersion = dependencies.forgeLoader {
-            return ("forge", forgeVersion)
-        } else if let fabricVersion = dependencies.fabricLoader {
-            return ("fabric", fabricVersion)
-        } else if let quiltVersion = dependencies.quiltLoader {
-            return ("quilt", quiltVersion)
-        } else if let neoforgeVersion = dependencies.neoforgeLoader {
-            return ("neoforge", neoforgeVersion)
-        }
-
-        // 检查不带 -loader 后缀的格式
-        if let forgeVersion = dependencies.forge {
-            return ("forge", forgeVersion)
-        } else if let fabricVersion = dependencies.fabric {
-            return ("fabric", fabricVersion)
-        } else if let quiltVersion = dependencies.quilt {
-            return ("quilt", quiltVersion)
-        } else if let neoforgeVersion = dependencies.neoforge {
-            return ("neoforge", neoforgeVersion)
-        }
-
-        // 默认返回 vanilla
-        return ("vanilla", "unknown")
-    }
->>>>>>> 3023d098
 }
 
 // MARK: - Modrinth Index Models
