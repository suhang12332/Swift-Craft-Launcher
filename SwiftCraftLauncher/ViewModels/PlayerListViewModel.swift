import Foundation
import SwiftUI

/// A view model that manages the list of players and interacts with PlayerDataManager.
class PlayerListViewModel: ObservableObject {
    @Published var players: [Player] = []
    @Published var currentPlayer: Player? = nil

    private let dataManager = PlayerDataManager()

    init() {
        loadPlayersSafely()
    }

    // MARK: - Public Methods

    /// 加载玩家列表（静默版本）
    func loadPlayers() {
        loadPlayersSafely()
    }

    /// 加载玩家列表（抛出异常版本）
    /// - Throws: GlobalError 当操作失败时
    func loadPlayersThrowing() throws {
        players = try dataManager.loadPlayersThrowing()
        currentPlayer = players.first(where: { $0.isCurrent })
        Logger.shared.debug("玩家列表已加载，数量: \(players.count)")
        Logger.shared.debug("当前玩家 (加载后): \(currentPlayer?.name ?? "无")")
    }

    /// 安全地加载玩家列表
    private func loadPlayersSafely() {
        do {
            try loadPlayersThrowing()
        } catch {
            let globalError = GlobalError.from(error)
            Logger.shared.error("加载玩家列表失败: \(globalError.chineseMessage)")
            GlobalErrorHandler.shared.handle(globalError)
            // 保持现有状态
        }
    }

    /// 添加新玩家（静默版本）
    /// - Parameter name: 要添加的玩家名称
    /// - Returns: 是否成功添加
    func addPlayer(name: String) -> Bool {
        do {
            try addPlayerThrowing(name: name)
            return true
        } catch {
            let globalError = GlobalError.from(error)
            Logger.shared.error("添加玩家失败: \(globalError.chineseMessage)")
            GlobalErrorHandler.shared.handle(globalError)
            return false
        }
    }

    /// 添加新玩家（抛出异常版本）
    /// - Parameter name: 要添加的玩家名称
    /// - Throws: GlobalError 当操作失败时
    func addPlayerThrowing(name: String) throws {
        try dataManager.addPlayer(name: name, isOnline: false, avatarName: "")
        try loadPlayersThrowing()
        Logger.shared.debug("玩家 \(name) 添加成功，列表已更新。")
        Logger.shared.debug("当前玩家 (添加后): \(currentPlayer?.name ?? "无")")
    }

    /// 添加在线玩家（静默版本）
    /// - Parameter profile: Minecraft 配置文件
    /// - Returns: 是否成功添加
    func addOnlinePlayer(profile: MinecraftProfileResponse) -> Bool {
        do {
            try addOnlinePlayerThrowing(profile: profile)
            return true
        } catch {
            let globalError = GlobalError.from(error)
            Logger.shared.error("添加在线玩家失败: \(globalError.chineseMessage)")
            GlobalErrorHandler.shared.handle(globalError)
            return false
        }
    }

    /// 添加在线玩家（抛出异常版本）
    /// - Parameter profile: Minecraft 配置文件
    /// - Throws: GlobalError 当操作失败时
    func addOnlinePlayerThrowing(profile: MinecraftProfileResponse) throws {
        let avatarUrl =
            profile.skins.isEmpty ? "" : profile.skins[0].url.httpToHttps()
        try dataManager.addPlayer(
            name: profile.name,
            uuid: profile.id,
            isOnline: true,
            avatarName: avatarUrl,
            accToken: profile.accessToken,
            refreshToken: profile.refreshToken,
            xuid: profile.authXuid
        )
        try loadPlayersThrowing()
        Logger.shared.debug("玩家 \(profile.name) 添加成功，列表已更新。")
        Logger.shared.debug("当前玩家 (添加后): \(currentPlayer?.name ?? "无")")
    }
<<<<<<< HEAD
    
    /// 添加 Yggdrasil 玩家（静默版本）
    /// - Parameter profile: Yggdrasil 配置文件
    /// - Returns: 是否成功添加
    func addYggdrasilPlayer(profile: YggdrasilProfileResponse) -> Bool {
        // 从皮肤纹理中获取皮肤URL，如果有的话
        let avatarUrl = profile.textures?.textures.SKIN?.url ?? ""
        
        // 使用新的第三方账户添加方法，保留原有UUID和皮肤信息
        return addThirdPartyPlayer(
            name: profile.username,
            uuid: profile.id,
            avatarUrl: avatarUrl,
            accToken: profile.accessToken,
            refreshToken: profile.refreshToken ?? ""
        )
    }
    
    /// 添加 Yggdrasil 玩家（抛出异常版本）
    /// - Parameter profile: Yggdrasil 配置文件
    /// - Throws: GlobalError 当操作失败时
    func addYggdrasilPlayerThrowing(profile: YggdrasilProfileResponse) throws {
        // 从皮肤纹理中获取皮肤URL，如果有的话
        let avatarUrl = profile.textures?.textures.SKIN?.url ?? ""
        
        // 使用新的第三方账户添加方法，保留原有UUID和皮肤信息
        try addThirdPartyPlayerThrowing(
            name: profile.username,
            uuid: profile.id,
            avatarUrl: avatarUrl,
            accToken: profile.accessToken,
            refreshToken: profile.refreshToken ?? ""
        )
    }
    
    /// 添加第三方账户玩家（静默版本）
    /// - Parameters:
    ///   - name: 玩家名称
    ///   - uuid: 玩家UUID
    ///   - avatarUrl: 皮肤URL
    ///   - accToken: 访问令牌
    ///   - refreshToken: 刷新令牌
    /// - Returns: 是否成功添加
    func addThirdPartyPlayer(name: String, uuid: String, avatarUrl: String, accToken: String = "", refreshToken: String = "") -> Bool {
        do {
            try addThirdPartyPlayerThrowing(name: name, uuid: uuid, avatarUrl: avatarUrl, accToken: accToken, refreshToken: refreshToken)
            return true
        } catch {
            let globalError = GlobalError.from(error)
            Logger.shared.error("添加第三方账户玩家失败: \(globalError.chineseMessage)")
            GlobalErrorHandler.shared.handle(globalError)
            return false
        }
    }
    
    /// 添加第三方账户玩家（抛出异常版本）
    /// - Parameters:
    ///   - name: 玩家名称
    ///   - uuid: 玩家UUID
    ///   - avatarUrl: 皮肤URL
    ///   - accToken: 访问令牌
    ///   - refreshToken: 刷新令牌
    /// - Throws: GlobalError 当操作失败时
    func addThirdPartyPlayerThrowing(name: String, uuid: String, avatarUrl: String, accToken: String = "", refreshToken: String = "") throws {
        try dataManager.addThirdPartyPlayer(
            name: name, 
            uuid: uuid, 
            avatarUrl: avatarUrl, 
            accToken: accToken, 
            refreshToken: refreshToken
        )
        try loadPlayersThrowing()
        Logger.shared.debug("第三方账户玩家 \(name) 添加成功，列表已更新。")
        Logger.shared.debug("当前玩家 (添加后): \(currentPlayer?.name ?? "无")")
    }
    
=======

>>>>>>> 3023d098
    /// 删除玩家（静默版本）
    /// - Parameter id: 要删除的玩家ID
    /// - Returns: 是否成功删除
    func deletePlayer(byID id: String) -> Bool {
        do {
            try deletePlayerThrowing(byID: id)
            return true
        } catch {
            let globalError = GlobalError.from(error)
            Logger.shared.error("删除玩家失败: \(globalError.chineseMessage)")
            GlobalErrorHandler.shared.handle(globalError)
            return false
        }
    }

    /// 删除玩家（抛出异常版本）
    /// - Parameter id: 要删除的玩家ID
    /// - Throws: GlobalError 当操作失败时
    func deletePlayerThrowing(byID id: String) throws {
        try dataManager.deletePlayer(byID: id)
        try loadPlayersThrowing()
        Logger.shared.debug("玩家 (ID: \(id)) 删除成功，列表已更新。")
        Logger.shared.debug("当前玩家 (删除后): \(currentPlayer?.name ?? "无")")
    }

    /// 设置当前玩家（静默版本）
    /// - Parameter playerId: 要设置为当前玩家的ID
    func setCurrentPlayer(byID playerId: String) {
        do {
            try setCurrentPlayerThrowing(byID: playerId)
        } catch {
            let globalError = GlobalError.from(error)
            Logger.shared.error("设置当前玩家失败: \(globalError.chineseMessage)")
            GlobalErrorHandler.shared.handle(globalError)
        }
    }

    /// 设置当前玩家（抛出异常版本）
    /// - Parameter playerId: 要设置为当前玩家的ID
    /// - Throws: GlobalError 当操作失败时
    func setCurrentPlayerThrowing(byID playerId: String) throws {
        guard let index = players.firstIndex(where: { $0.id == playerId })
        else {
            throw GlobalError.player(
                chineseMessage: "玩家不存在: \(playerId)",
                i18nKey: "error.player.not_found",
                level: .notification
            )
        }

        for i in 0..<players.count {
            players[i].isCurrent = (i == index)
        }
        currentPlayer = players[index]

        try dataManager.savePlayersThrowing(players)
        Logger.shared.debug(
            "已设置玩家 (ID: \(playerId), 姓名: \(currentPlayer?.name ?? "未知")) 为当前玩家，数据已保存。"
        )
    }

    /// 检查玩家是否存在
    /// - Parameter name: 要检查的名称
    /// - Returns: 如果存在同名玩家则返回 true，否则返回 false
    func playerExists(name: String) -> Bool {
        dataManager.playerExists(name: name)
    }
}<|MERGE_RESOLUTION|>--- conflicted
+++ resolved
@@ -99,15 +99,14 @@
         Logger.shared.debug("玩家 \(profile.name) 添加成功，列表已更新。")
         Logger.shared.debug("当前玩家 (添加后): \(currentPlayer?.name ?? "无")")
     }
-<<<<<<< HEAD
-    
+
     /// 添加 Yggdrasil 玩家（静默版本）
     /// - Parameter profile: Yggdrasil 配置文件
     /// - Returns: 是否成功添加
     func addYggdrasilPlayer(profile: YggdrasilProfileResponse) -> Bool {
         // 从皮肤纹理中获取皮肤URL，如果有的话
         let avatarUrl = profile.textures?.textures.SKIN?.url ?? ""
-        
+
         // 使用新的第三方账户添加方法，保留原有UUID和皮肤信息
         return addThirdPartyPlayer(
             name: profile.username,
@@ -117,14 +116,14 @@
             refreshToken: profile.refreshToken ?? ""
         )
     }
-    
+
     /// 添加 Yggdrasil 玩家（抛出异常版本）
     /// - Parameter profile: Yggdrasil 配置文件
     /// - Throws: GlobalError 当操作失败时
     func addYggdrasilPlayerThrowing(profile: YggdrasilProfileResponse) throws {
         // 从皮肤纹理中获取皮肤URL，如果有的话
         let avatarUrl = profile.textures?.textures.SKIN?.url ?? ""
-        
+
         // 使用新的第三方账户添加方法，保留原有UUID和皮肤信息
         try addThirdPartyPlayerThrowing(
             name: profile.username,
@@ -134,7 +133,7 @@
             refreshToken: profile.refreshToken ?? ""
         )
     }
-    
+
     /// 添加第三方账户玩家（静默版本）
     /// - Parameters:
     ///   - name: 玩家名称
@@ -154,7 +153,7 @@
             return false
         }
     }
-    
+
     /// 添加第三方账户玩家（抛出异常版本）
     /// - Parameters:
     ///   - name: 玩家名称
@@ -165,20 +164,17 @@
     /// - Throws: GlobalError 当操作失败时
     func addThirdPartyPlayerThrowing(name: String, uuid: String, avatarUrl: String, accToken: String = "", refreshToken: String = "") throws {
         try dataManager.addThirdPartyPlayer(
-            name: name, 
-            uuid: uuid, 
-            avatarUrl: avatarUrl, 
-            accToken: accToken, 
+            name: name,
+            uuid: uuid,
+            avatarUrl: avatarUrl,
+            accToken: accToken,
             refreshToken: refreshToken
         )
         try loadPlayersThrowing()
         Logger.shared.debug("第三方账户玩家 \(name) 添加成功，列表已更新。")
         Logger.shared.debug("当前玩家 (添加后): \(currentPlayer?.name ?? "无")")
     }
-    
-=======
-
->>>>>>> 3023d098
+
     /// 删除玩家（静默版本）
     /// - Parameter id: 要删除的玩家ID
     /// - Returns: 是否成功删除
