--- conflicted
+++ resolved
@@ -178,12 +178,7 @@
         let resourceDirUnwrapped = AppPaths.modsDirectory(
             gameName: gameInfo.gameName
         )
-<<<<<<< HEAD
-        
-=======
-        guard let resourceDirUnwrapped = resourceDir else { return [] }
-
->>>>>>> 3023d098
+
         let dependencies = await ModrinthService.fetchProjectDependencies(
             type: query,
             cachePath: resourceDirUnwrapped,
