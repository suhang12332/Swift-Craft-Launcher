//
//  GameSetupUtil.swift
//  SwiftCraftLauncher
//
//  Created by su on 2025/8/3.
//

import Foundation
import SwiftUI

/// 游戏设置服务
/// 负责处理游戏下载、配置和保存的完整流程
@MainActor
// swiftlint:disable:next type_body_length
class GameSetupUtil: ObservableObject {

    // MARK: - Properties
    @Published var downloadState = DownloadState()
    @Published var fabricDownloadState = DownloadState()
    @Published var forgeDownloadState = DownloadState()
    @Published var neoForgeDownloadState = DownloadState()

    private var downloadTask: Task<Void, Never>?

    // MARK: - Public Methods

    /// 保存游戏配置
    /// - Parameters:
    ///   - gameName: 游戏名称
    ///   - gameIcon: 游戏图标
    ///   - selectedGameVersion: 选择的游戏版本
    ///   - selectedModLoader: 选择的模组加载器
    ///   - pendingIconData: 待保存的图标数据
    ///   - playerListViewModel: 玩家列表视图模型（可选，为 nil 时跳过玩家校验）
    ///   - gameRepository: 游戏仓库
    ///   - onSuccess: 成功回调
    ///   - onError: 错误回调
    func saveGame( // swiftlint:disable:this function_parameter_count
        gameName: String,
        gameIcon: String,
        selectedGameVersion: String,
        selectedModLoader: String,
        pendingIconData: Data?,
        playerListViewModel: PlayerListViewModel?,
        gameRepository: GameRepository,
        onSuccess: @escaping () -> Void,
        onError: @escaping (GlobalError, String) -> Void
    ) async {
        // 验证当前玩家（仅在提供了 playerListViewModel 时）
        if let playerListViewModel = playerListViewModel {
            guard playerListViewModel.currentPlayer != nil else {
                Logger.shared.error("无法保存游戏，因为没有选择当前玩家。")
                onError(
                    GlobalError.configuration(
                        chineseMessage: "没有选择当前玩家",
                        i18nKey: "error.configuration.no_current_player",
                        level: .popup
                    ),
                    "error.no.current.player.title".localized()
                )
                return
            }
        }

        // 设置下载状态
        await MainActor.run {
            self.objectWillChange.send()
            downloadState.reset()
            downloadState.isDownloading = true
        }

        defer {
            Task { @MainActor in
                self.objectWillChange.send()
                downloadState.isDownloading = false
                downloadTask = nil
            }
        }

        // 保存游戏图标
        await saveGameIcon(
            gameName: gameName,
            pendingIconData: pendingIconData,
            onError: onError
        )

        // 创建初始游戏信息
        var gameInfo = GameVersionInfo(
            id: UUID(),
            gameName: gameName,
            gameIcon: gameIcon,
            gameVersion: selectedGameVersion,
            assetIndex: "",
            modLoader: selectedModLoader,
            isUserAdded: true
        )

        Logger.shared.info("开始为游戏下载文件: \(gameInfo.gameName)")

        do {
            // 获取 Mojang 版本信息
            guard let mojangVersion = await MinecraftService.getCurrentVersion(currentVersion: selectedGameVersion) else {
                onError(
                    GlobalError.resource(
                        chineseMessage: "版本未找到: \(selectedGameVersion)",
                        i18nKey: "error.resource.version_not_found",
                        level: .notification
                    ),
                    "error.version.not.found".localized()
                )
                return
            }

            // 下载 Mojang manifest
            let downloadedManifest = try await fetchMojangManifest(from: mojangVersion.url)

            // 设置文件管理器
            let fileManager = try await setupFileManager(manifest: downloadedManifest, modLoader: gameInfo.modLoader)

            // 开始下载过程
            try await startDownloadProcess(
                fileManager: fileManager,
                manifest: downloadedManifest,
                gameName: gameName
            )
            // 设置模组加载器
            let modLoaderResult = try await setupModLoaderIfNeeded(
                selectedModLoader: selectedModLoader,
                selectedGameVersion: selectedGameVersion,
                gameName: gameName,
                gameIcon: gameIcon
            )
            // 完善游戏信息
            gameInfo = await finalizeGameInfo(
                gameInfo: gameInfo,
                manifest: downloadedManifest,
                selectedModLoader: selectedModLoader,
                selectedGameVersion: selectedGameVersion,
                fabricResult: selectedModLoader.lowercased() == "fabric" ? modLoaderResult : nil,
                forgeResult: selectedModLoader.lowercased() == "forge" ? modLoaderResult : nil,
                neoForgeResult: selectedModLoader.lowercased() == "neoforge" ? modLoaderResult : nil,
                quiltResult: selectedModLoader.lowercased() == "quilt" ? modLoaderResult : nil
            )

            // 保存游戏配置
            gameRepository.addGameSilently(gameInfo)

            // 发送通知
            NotificationManager.sendSilently(
                title: "notification.download.complete.title".localized(),
                body: String(format: "notification.download.complete.body".localized(), gameInfo.gameName, gameInfo.gameVersion, gameInfo.modLoader)
            )

            Logger.shared.info("游戏保存成功: \(gameInfo.gameName)")
            onSuccess()
        } catch is CancellationError {
            Logger.shared.info("游戏下载任务已取消")
            await MainActor.run {
                self.objectWillChange.send()
                downloadState.reset()
            }
        } catch {
            GlobalErrorHandler.shared.handle(error)
        }
        return
    }

    // MARK: - Private Methods

    private func saveGameIcon(
        gameName: String,
        pendingIconData: Data?,
        onError: @escaping (GlobalError, String) -> Void
    ) async {
        guard let data = pendingIconData, !gameName.isEmpty else {
            return
        }
<<<<<<< HEAD
        
        let profileDir = AppPaths.profileDirectory(gameName: gameName)
        
=======

>>>>>>> 3023d098
        let iconURL = profileDir.appendingPathComponent(AppConstants.defaultGameIcon)

        do {
            try FileManager.default.createDirectory(at: profileDir, withIntermediateDirectories: true)
            try data.write(to: iconURL)
        } catch {
            onError(
                GlobalError.fileSystem(
                    chineseMessage: "图片保存失败",
                    i18nKey: "error.filesystem.image_save_failed",
                    level: .notification
                ),
                "error.image.save.failed".localized()
            )
        }
    }

    private func fetchMojangManifest(from url: URL) async throws -> MinecraftVersionManifest {
        return try await MinecraftService.fetchMojangManifestThrowing(from: url)
    }

    private func setupFileManager(manifest: MinecraftVersionManifest, modLoader: String) async throws -> MinecraftFileManager {
        let nativesDir = AppPaths.nativesDirectory
        try FileManager.default.createDirectory(at: nativesDir, withIntermediateDirectories: true)
        Logger.shared.info("创建目录：\(nativesDir.path)")
        return MinecraftFileManager()
    }

    private func startDownloadProcess(
        fileManager: MinecraftFileManager,
        manifest: MinecraftVersionManifest,
        gameName: String
    ) async throws {
        // 先下载资源索引来获取资源文件总数
        let assetIndex = try await downloadAssetIndex(manifest: manifest)
        let resourceTotalFiles = assetIndex.objects.count

        downloadState.startDownload(
            coreTotalFiles: 1 + manifest.libraries.count + 1,
            resourcesTotalFiles: resourceTotalFiles
        )

        fileManager.onProgressUpdate = { fileName, completed, total, type in
            Task { @MainActor in
                self.objectWillChange.send()
                self.downloadState.updateProgress(fileName: fileName, completed: completed, total: total, type: type)
            }
        }

        // 使用静默版本的 API，避免抛出异常
        let success = await fileManager.downloadVersionFiles(manifest: manifest, gameName: gameName)
        if !success {
            throw GlobalError.download(
                chineseMessage: "下载 Minecraft 版本文件失败",
                i18nKey: "error.download.minecraft_version_failed",
                level: .notification
            )
        }
    }

    private func downloadAssetIndex(manifest: MinecraftVersionManifest) async throws -> DownloadedAssetIndex {

        let destinationURL = AppPaths.metaDirectory.appendingPathComponent("assets/indexes").appendingPathComponent("\(manifest.assetIndex.id).json")

        do {
            _ = try await DownloadManager.downloadFile(urlString: manifest.assetIndex.url.absoluteString, destinationURL: destinationURL, expectedSha1: manifest.assetIndex.sha1)
            let data = try Data(contentsOf: destinationURL)
            let assetIndexData = try JSONDecoder().decode(AssetIndexData.self, from: data)
            var totalSize = 0
            for object in assetIndexData.objects.values {
                totalSize += object.size
            }
            return DownloadedAssetIndex(
                id: manifest.assetIndex.id,
                url: manifest.assetIndex.url,
                sha1: manifest.assetIndex.sha1,
                totalSize: totalSize,
                objects: assetIndexData.objects
            )
        } catch {
            let globalError = GlobalError.from(error)
            throw GlobalError.download(
                chineseMessage: "下载资源索引失败: \(globalError.chineseMessage)",
                i18nKey: "error.download.asset_index_failed",
                level: .notification
            )
        }
    }

    private func setupModLoaderIfNeeded(
        selectedModLoader: String,
        selectedGameVersion: String,
        gameName: String,
        gameIcon: String
    ) async throws -> (loaderVersion: String, classpath: String, mainClass: String)? {
        let loaderType = selectedModLoader.lowercased()
        let handler: (any ModLoaderHandler.Type)?

        switch loaderType {
        case "fabric":
            handler = FabricLoaderService.self
        case "forge":
            handler = ForgeLoaderService.self
        case "neoforge":
            handler = NeoForgeLoaderService.self
        case "quilt":
            handler = QuiltLoaderService.self
        default:
            handler = nil
        }

        guard let handler else { return nil }

        // 直接创建 GameVersionInfo，不依赖 mojangVersions
        let gameInfo = GameVersionInfo(
            gameName: gameName,
            gameIcon: gameIcon,
            gameVersion: selectedGameVersion,
            assetIndex: "",
            modLoader: selectedModLoader,
            isUserAdded: true
        )

        return await handler.setup(for: selectedGameVersion, gameInfo: gameInfo) { [weak self] fileName, completed, total in
            Task { @MainActor in
                guard let self = self else { return }
                self.objectWillChange.send()
                switch loaderType {
                case "fabric":
                    self.fabricDownloadState.updateProgress(fileName: fileName, completed: completed, total: total, type: .core)
                case "forge":
                    self.forgeDownloadState.updateProgress(fileName: fileName, completed: completed, total: total, type: .core)
                case "neoforge":
                    self.neoForgeDownloadState.updateProgress(fileName: fileName, completed: completed, total: total, type: .core)
                case "quilt":
                    self.fabricDownloadState.updateProgress(fileName: fileName, completed: completed, total: total, type: .core)
                default:
                    break
                }
            }
        }
    }

    private func finalizeGameInfo(
        gameInfo: GameVersionInfo,
        manifest: MinecraftVersionManifest,
        selectedModLoader: String,
        selectedGameVersion: String,
        fabricResult: (loaderVersion: String, classpath: String, mainClass: String)? = nil,
        forgeResult: (loaderVersion: String, classpath: String, mainClass: String)? = nil,
        neoForgeResult: (loaderVersion: String, classpath: String, mainClass: String)? = nil,
        quiltResult: (loaderVersion: String, classpath: String, mainClass: String)? = nil
    ) async -> GameVersionInfo {
        var updatedGameInfo = gameInfo
        updatedGameInfo.assetIndex = manifest.assetIndex.id
        updatedGameInfo.javaVersion = manifest.javaVersion.majorVersion

        switch selectedModLoader.lowercased() {
        case "fabric", "quilt":
            if let result = selectedModLoader.lowercased() == "fabric" ? fabricResult : quiltResult {
                updatedGameInfo.modVersion = result.loaderVersion
                updatedGameInfo.modClassPath = result.classpath
                updatedGameInfo.mainClass = result.mainClass

                if selectedModLoader.lowercased() == "fabric" {
                    if let fabricLoader = try? await FabricLoaderService.fetchLatestStableLoaderVersion(for: selectedGameVersion) {
                        let jvmArgs = fabricLoader.arguments.jvm ?? []
                        updatedGameInfo.modJvm = jvmArgs
                        let gameArgs = fabricLoader.arguments.game ?? []
                        updatedGameInfo.gameArguments = gameArgs
                    }
                } else {
                    if let quiltLoader = try? await QuiltLoaderService.fetchLatestStableLoaderVersion(for: selectedGameVersion) {
                        let jvmArgs = quiltLoader.arguments.jvm ?? []
                        updatedGameInfo.modJvm = jvmArgs
                        let gameArgs = quiltLoader.arguments.game ?? []
                        updatedGameInfo.gameArguments = gameArgs
                    }
                }
            }

        case "forge":
            if let result = forgeResult {
                updatedGameInfo.modVersion = result.loaderVersion
                updatedGameInfo.modClassPath = result.classpath
                updatedGameInfo.mainClass = result.mainClass

                if let forgeLoader = try? await ForgeLoaderService.fetchLatestForgeProfile(for: selectedGameVersion) {
                    let gameArgs = forgeLoader.arguments.game ?? []
                    updatedGameInfo.gameArguments = gameArgs
                    let jvmArgs = forgeLoader.arguments.jvm ?? []
                    updatedGameInfo.modJvm = jvmArgs.map { arg in
                        arg.replacingOccurrences(of: "${version_name}", with: selectedGameVersion)
                            .replacingOccurrences(of: "${classpath_separator}", with: ":")
                            .replacingOccurrences(of: "${library_directory}", with: AppPaths.librariesDirectory.path)
                    }
                }
            }

        case "neoforge":
            if let result = neoForgeResult {
                updatedGameInfo.modVersion = result.loaderVersion
                updatedGameInfo.modClassPath = result.classpath
                updatedGameInfo.mainClass = result.mainClass

                if let neoForgeLoader = try? await NeoForgeLoaderService.fetchLatestNeoForgeProfile(for: selectedGameVersion) {
                    let gameArgs = neoForgeLoader.arguments.game ?? []
                    updatedGameInfo.gameArguments = gameArgs

                    let jvmArgs = neoForgeLoader.arguments.jvm ?? []
                    updatedGameInfo.modJvm = jvmArgs.map { arg in
                        arg.replacingOccurrences(of: "${version_name}", with: selectedGameVersion)
                            .replacingOccurrences(of: "${classpath_separator}", with: ":")
                            .replacingOccurrences(of: "${library_directory}", with: AppPaths.librariesDirectory.path)
                    }
                }
            }

        default:
            updatedGameInfo.mainClass = manifest.mainClass
        }

        // 构建启动命令
        let launcherBrand = Bundle.main.appName
        let launcherVersion = Bundle.main.fullVersion

        updatedGameInfo.launchCommand = MinecraftLaunchCommandBuilder.build(
            manifest: manifest,
            gameInfo: updatedGameInfo,
            launcherBrand: launcherBrand,
            launcherVersion: launcherVersion
        )

        return updatedGameInfo
    }

    /// 检查游戏名称是否重复
    /// - Parameter name: 游戏名称
    /// - Returns: 是否重复
    func checkGameNameDuplicate(_ name: String) async -> Bool {
<<<<<<< HEAD
        
        let profilesDir = AppPaths.profileRootDirectory
        
=======
        guard !name.isEmpty,
              let profilesDir = AppPaths.profileRootDirectory else { return false }

>>>>>>> 3023d098
        let fileManager = FileManager.default
        let gameDir = profilesDir.appendingPathComponent(name)
        return fileManager.fileExists(atPath: gameDir.path)
    }
}<|MERGE_RESOLUTION|>--- conflicted
+++ resolved
@@ -175,13 +175,9 @@
         guard let data = pendingIconData, !gameName.isEmpty else {
             return
         }
-<<<<<<< HEAD
-        
+
         let profileDir = AppPaths.profileDirectory(gameName: gameName)
-        
-=======
-
->>>>>>> 3023d098
+
         let iconURL = profileDir.appendingPathComponent(AppConstants.defaultGameIcon)
 
         do {
@@ -422,15 +418,9 @@
     /// - Parameter name: 游戏名称
     /// - Returns: 是否重复
     func checkGameNameDuplicate(_ name: String) async -> Bool {
-<<<<<<< HEAD
-        
+
         let profilesDir = AppPaths.profileRootDirectory
         
-=======
-        guard !name.isEmpty,
-              let profilesDir = AppPaths.profileRootDirectory else { return false }
-
->>>>>>> 3023d098
         let fileManager = FileManager.default
         let gameDir = profilesDir.appendingPathComponent(name)
         return fileManager.fileExists(atPath: gameDir.path)
