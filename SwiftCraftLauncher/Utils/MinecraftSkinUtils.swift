import SwiftUI
import CoreImage

// MARK: - Types and Constants

enum SkinType {
    case url, asset
}

private enum Constants {
    static let padding: CGFloat = 6
    static let networkTimeout: TimeInterval = 10.0
    static let maxCacheSize = 50

    // Minecraft skin coordinates (64x64 format)
    static let headStartX: CGFloat = 8
    static let headStartY: CGFloat = 8
    static let headWidth: CGFloat = 8
    static let headHeight: CGFloat = 8

    // Skin layer coordinates (64x64 format)
    static let layerStartX: CGFloat = 40
    static let layerStartY: CGFloat = 8
    static let layerWidth: CGFloat = 8
    static let layerHeight: CGFloat = 8
}

// MARK: - Image Cache

private actor ImageCache {
    private var cache: [String: CIImage] = [:]

    func get(for key: String) -> CIImage? { cache[key] }

    func set(_ image: CIImage, for key: String) {
        if cache.count >= Constants.maxCacheSize {
            cache.removeValue(forKey: cache.keys.first ?? "")
        }
        cache[key] = image
    }

    func clear() { cache.removeAll() }

    // 添加清理方法，避免内存泄漏
    func cleanup() {
        cache.removeAll()
    }
}

// MARK: - Main Component

struct MinecraftSkinUtils: View {
    let type: SkinType
    let src: String
    let size: CGFloat

    @State private var image: CIImage?
    @State private var error: String?
    @State private var loadTask: Task<Void, Never>?

    private static let ciContext = CIContext()
    private static let imageCache = ImageCache()

    init(type: SkinType, src: String, size: CGFloat = 64) {
        self.type = type
        self.src = src
        self.size = size
    }

    var body: some View {
        ZStack {
            if let image = image {
                avatarLayers(for: image)
            } else if let _ = error {
                Image(systemName: "person.slash")
                    .foregroundColor(.orange)
                    .font(.title2)
            }
        }
        .frame(width: size, height: size)
        .onAppear { loadSkinData() }
        .onDisappear {
            // 取消正在进行的任务，避免内存泄漏
            loadTask?.cancel()
            loadTask = nil
        }
    }

    @ViewBuilder
    private func avatarLayers(for image: CIImage) -> some View {
        ZStack {
            // Head layer
            CropImageView(
                ciImage: image,
                startX: Constants.headStartX,
                startY: Constants.headStartY,
                context: Self.ciContext,
                size: size * 0.9
            )
            // Skin layer (overlay)
            CropImageView(
                ciImage: image,
                startX: Constants.layerStartX,
                startY: Constants.layerStartY,
                context: Self.ciContext,
                size: size
            )
<<<<<<< HEAD
            
        }.shadow(color: Color.black.opacity(0.5), radius: 1)
=======
        }
        .shadow(color: Color.black.opacity(0.6), radius: 1)
>>>>>>> 3023d098
    }

    private func loadSkinData() {
        error = nil

        // 取消之前的任务
        loadTask?.cancel()

        loadTask = Task {
            do {
                // 检查任务是否被取消
                try Task.checkCancellation()

                if let cachedImage = await Self.imageCache.get(for: src) {
                    try Task.checkCancellation()
                    await MainActor.run {
                        self.image = cachedImage
                    }
                    return
                }

                let data = try await loadData()

                try Task.checkCancellation()

                guard let ciImage = CIImage(data: data) else {
                    throw GlobalError.validation(
                        chineseMessage: "无效的图像数据",
                        i18nKey: "error.validation.invalid_image_data",
                        level: .silent
                    )
                }

                // Validate skin dimensions
                guard ciImage.extent.width == 64 && ciImage.extent.height == 64 else {
                    throw GlobalError.validation(
                        chineseMessage: "不支持的皮肤格式，仅支持64x64像素",
                        i18nKey: "error.validation.unsupported_skin_format",
                        level: .silent
                    )
                }

                try Task.checkCancellation()

                await Self.imageCache.set(ciImage, for: src)

                try Task.checkCancellation()

                await MainActor.run {
                    self.image = ciImage
                }
            } catch is CancellationError {
                // 任务被取消，不需要处理
                return
            } catch {
                let globalError = GlobalError.from(error)
                await MainActor.run {
                    self.error = globalError.chineseMessage
                }
                Logger.shared.error("❌ 皮肤加载失败: \(globalError.chineseMessage)")
                GlobalErrorHandler.shared.handle(globalError)
            }
        }
    }

    private func loadData() async throws -> Data {
        switch type {
        case .asset:
            return try await loadAssetData()
        case .url:
            return try await loadURLData()
        }
    }

    private func loadAssetData() async throws -> Data {
        guard let image = NSImage(named: src),
              let cgImage = image.cgImage(forProposedRect: nil, context: nil, hints: nil) else {
            throw GlobalError.resource(
                chineseMessage: "Asset 资源未找到: \(src)",
                i18nKey: "error.resource.asset_not_found",
                level: .silent
            )
        }

        let bitmapRep = NSBitmapImageRep(cgImage: cgImage)
        guard let data = bitmapRep.representation(using: .png, properties: [:]) else {
            throw GlobalError.validation(
                chineseMessage: "无效的图像数据",
                i18nKey: "error.validation.invalid_image_data",
                level: .silent
            )
        }

        return data
    }

    private func loadURLData() async throws -> Data {
        guard let url = URL(string: src) else {
            throw GlobalError.validation(
                chineseMessage: "无效的URL: \(src)",
                i18nKey: "error.validation.invalid_url",
                level: .silent
            )
        }

        let config = URLSessionConfiguration.default
        config.timeoutIntervalForRequest = Constants.networkTimeout
        config.timeoutIntervalForResource = Constants.networkTimeout
        config.requestCachePolicy = .reloadIgnoringLocalCacheData

        let session = URLSession(configuration: config)
        let (data, response) = try await session.data(from: url)

        guard let httpResponse = response as? HTTPURLResponse else {
            throw GlobalError.download(
                chineseMessage: "皮肤下载失败: 无效的HTTP响应",
                i18nKey: "error.download.skin_download_failed",
                level: .silent
            )
        }

        switch httpResponse.statusCode {
        case 200: return data
        case 404:
            throw GlobalError.resource(
                chineseMessage: "皮肤资源未找到: \(src)",
                i18nKey: "error.resource.skin_not_found",
                level: .silent
            )
        case 408, 504:
            throw GlobalError.download(
                chineseMessage: "网络请求超时: \(src)",
                i18nKey: "error.download.network_timeout",
                level: .silent
            )
        default:
            throw GlobalError.download(
                chineseMessage: "皮肤下载失败: HTTP \(httpResponse.statusCode)",
                i18nKey: "error.download.skin_download_failed",
                level: .silent
            )
        }
    }
}

// MARK: - Skin Layer View

struct CropImageView: View {
    let ciImage: CIImage
    let startX: CGFloat
    let startY: CGFloat
    let context: CIContext
    let size: CGFloat

    var body: some View {
        if let cgImage = createCroppedImage() {
            Image(decorative: cgImage, scale: 1.0)
                .interpolation(.none)
                .resizable()
                .frame(width: size, height: size)
                .clipped()
        } else {
            Color.clear.frame(width: size, height: size)
        }
    }

    private func createCroppedImage() -> CGImage? {
        let imageHeight = ciImage.extent.height
        let convertedY = imageHeight - startY - 8

        let croppedRect = CGRect(
            x: startX,
            y: convertedY,
            width: 8,
            height: 8
        )

        let croppedImage = ciImage.cropped(to: croppedRect)
        return context.createCGImage(croppedImage, from: croppedImage.extent)
    }
}<|MERGE_RESOLUTION|>--- conflicted
+++ resolved
@@ -105,13 +105,8 @@
                 context: Self.ciContext,
                 size: size
             )
-<<<<<<< HEAD
             
         }.shadow(color: Color.black.opacity(0.5), radius: 1)
-=======
-        }
-        .shadow(color: Color.black.opacity(0.6), radius: 1)
->>>>>>> 3023d098
     }
 
     private func loadSkinData() {
