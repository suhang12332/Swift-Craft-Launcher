//
//  ModPackDownloadSheet.swift
//  SwiftCraftLauncher
//
//  Created by su on 2025/8/2.
//

import SwiftUI

// swiftlint:disable:next type_body_length
struct ModPackDownloadSheet: View {
<<<<<<< HEAD
   let projectId: String
   let gameInfo: GameVersionInfo?
   let query: String
   @EnvironmentObject private var gameRepository: GameRepository
   @Environment(\.dismiss) private var dismiss
   
   @StateObject private var viewModel = ModPackDownloadSheetViewModel()
   @State private var selectedGameVersion: String = ""
   @State private var selectedModPackVersion: ModrinthProjectDetailVersion?
   @State private var downloadTask: Task<Void, Error>? = nil
   @State private var isProcessing = false
   @StateObject private var gameSetupService = GameSetupUtil()
   
   var body: some View {
       CommonSheetView(
           header: { headerView },
           body: { bodyView },
           footer: { footerView }
       )
       .onAppear {
           viewModel.setGameRepository(gameRepository)
           Task {
               await viewModel.loadProjectDetails(projectId: projectId)
           }
       }
   }
   
   // MARK: - View Components
   
   private var headerView: some View {
       HStack {
           Text("modpack.download.title".localized())
               .font(.headline)
               .frame(maxWidth: .infinity, alignment: .leading)
       }
   }
   
   private var bodyView: some View {
       VStack(alignment: .leading,spacing: 12) {
           if isProcessing {
               processingView
           } else if viewModel.isLoadingProjectDetails {
               ProgressView().controlSize(.small)
               .frame(maxWidth: .infinity, minHeight: 130)
           } else if let projectDetail = viewModel.projectDetail {
               ModrinthProjectTitleView(projectDetail: projectDetail)
                   .padding(.bottom,18)
               versionSelectionSection
               
               if shouldShowProgress {
                   
                   downloadProgressSection.padding(.top,18)
               }
           }
       }
   }
   
   private var footerView: some View {
       HStack {
           cancelButton
           Spacer()
           confirmButton
       }
   }
   
   // MARK: - Computed Properties
   
   private var shouldShowProgress: Bool {
       gameSetupService.downloadState.isDownloading || viewModel.modPackInstallState.isInstalling
   }
   
   private var canDownload: Bool {
       !selectedGameVersion.isEmpty && selectedModPackVersion != nil
   }
   
   private var isDownloading: Bool {
       isProcessing || gameSetupService.downloadState.isDownloading || viewModel.modPackInstallState.isInstalling
   }
   
   // MARK: - UI Components
   
   private var processingView: some View {
       VStack(spacing: 24) {
           ProgressView().controlSize(.small)
           
           Text("modpack.processing.title".localized())
               .font(.headline)
               .foregroundColor(.primary)
           
           Text("modpack.processing.subtitle".localized())
               .font(.subheadline)
               .foregroundColor(.secondary)
               .multilineTextAlignment(.center)
           
           Spacer()
       }
       .frame(maxWidth: .infinity, minHeight: 130)
       .padding()
   }
   

   
   private var downloadProgressSection: some View {
       VStack(spacing: 24) {
           gameDownloadProgress
           modLoaderDownloadProgress
           modPackInstallProgress
       }
   }
   
   private var gameDownloadProgress: some View {
       Group {
           progressRow(
               title: "download.core.title".localized(),
               state: gameSetupService.downloadState,
               type: .core
           )
           progressRow(
               title: "download.resources.title".localized(),
               state: gameSetupService.downloadState,
               type: .resources
           )
       }
   }
   
   private var modLoaderDownloadProgress: some View {
       Group {
           if let indexInfo = viewModel.lastParsedIndexInfo {
               let loaderState = getLoaderDownloadState(for: indexInfo.loaderType)
               let title = getLoaderTitle(for: indexInfo.loaderType)
               
               if let state = loaderState {
                   progressRow(
                       title: title,
                       state: state,
                       type: .core,
                       version: indexInfo.loaderVersion
                   )
               }
           }
       }
   }
   
   private var modPackInstallProgress: some View {
       Group {
           if viewModel.modPackInstallState.isInstalling {
               progressRow(
                   title: "modpack.files.title".localized(),
                   installState: viewModel.modPackInstallState,
                   type: .files
               )
               
               if viewModel.modPackInstallState.dependenciesTotal > 0 {
                   progressRow(
                       title: "modpack.dependencies.title".localized(),
                       installState: viewModel.modPackInstallState,
                       type: .dependencies
                   )
               }
           }
       }
   }
   
   private var versionSelectionSection: some View {
       VStack(alignment: .leading, spacing: 12) {
           gameVersionPicker
           modPackVersionPicker
       }
   }
   
   private var gameVersionPicker: some View {
       Picker("modpack.game.version".localized(), selection: $selectedGameVersion) {
           Text("modpack.game.version.placeholder".localized()).tag("")
           ForEach(viewModel.availableGameVersions, id: \.self) { version in
               Text(version).tag(version)
           }
       }
       .pickerStyle(MenuPickerStyle())
       .onChange(of: selectedGameVersion) { _, newValue in
           handleGameVersionChange(newValue)
       }
   }
   
   private var modPackVersionPicker: some View {
       VStack(alignment: .leading, spacing: 12) {
           if viewModel.isLoadingModPackVersions {
               HStack {
                   ProgressView()
                       .controlSize(.small).frame(maxWidth: .infinity)
               }
           } else if !selectedGameVersion.isEmpty {
               Picker("modpack.version".localized(), selection: $selectedModPackVersion) {
                   ForEach(viewModel.filteredModPackVersions, id: \.id) { version in
                       Text(version.name).tag(version as ModrinthProjectDetailVersion?)
                   }
               }
               .pickerStyle(MenuPickerStyle())
               .onAppear {
                   selectFirstModPackVersion()
               }
           }
       }
   }
   
   private var cancelButton: some View {
       Button("common.cancel".localized()) {
           handleCancel()
       }
       .keyboardShortcut(.cancelAction)
   }
   
   private var confirmButton: some View {
       Button {
           Task {
               await downloadModPack()
           }
       } label: {
           HStack {
               if isDownloading {
                   ProgressView()
                       .controlSize(.small)
               } else {
                   Text("modpack.download.button".localized())
               }
           }
       }
       .keyboardShortcut(.defaultAction)
       .disabled(!canDownload || isDownloading)
   }
   
   // MARK: - Helper Methods
   
   private func progressRow(
       title: String,
       state: DownloadState,
       type: ProgressType,
       version: String? = nil
   ) -> some View {
       FormSection {
           DownloadProgressRow(
               title: title,
               progress: type == .core ? state.coreProgress : state.resourcesProgress,
               currentFile: type == .core ? state.currentCoreFile : state.currentResourceFile,
               completed: type == .core ? state.coreCompletedFiles : state.resourcesCompletedFiles,
               total: type == .core ? state.coreTotalFiles : state.resourcesTotalFiles,
               version: version
           )
       }
   }
   
   private func progressRow(
       title: String,
       installState: ModPackInstallState,
       type: InstallProgressType
   ) -> some View {
       FormSection {
           DownloadProgressRow(
               title: title,
               progress: type == .files ? installState.filesProgress : installState.dependenciesProgress,
               currentFile: type == .files ? installState.currentFile : installState.currentDependency,
               completed: type == .files ? installState.filesCompleted : installState.dependenciesCompleted,
               total: type == .files ? installState.filesTotal : installState.dependenciesTotal,
               version: nil
           )
       }
   }
   
   private func getLoaderDownloadState(for loaderType: String) -> DownloadState? {
       switch loaderType.lowercased() {
       case "fabric", "quilt":
           return gameSetupService.fabricDownloadState
       case "forge":
           return gameSetupService.forgeDownloadState
       case "neoforge":
           return gameSetupService.neoForgeDownloadState
       default:
           return nil
       }
   }
   
   private func getLoaderTitle(for loaderType: String) -> String {
       switch loaderType.lowercased() {
       case "fabric":
           return "fabric.loader.title".localized()
       case "quilt":
           return "quilt.loader.title".localized()
       case "forge":
           return "forge.loader.title".localized()
       case "neoforge":
           return "neoforge.loader.title".localized()
       default:
           return ""
       }
   }
   
   private func handleGameVersionChange(_ newValue: String) {
       if !newValue.isEmpty {
           Task {
               await viewModel.loadModPackVersions(for: newValue)
           }
       } else {
           viewModel.filteredModPackVersions = []
       }
   }
   
   private func selectFirstModPackVersion() {
       if !viewModel.filteredModPackVersions.isEmpty && selectedModPackVersion == nil {
           selectedModPackVersion = viewModel.filteredModPackVersions[0]
       }
   }
   
   private func handleCancel() {
       if isDownloading {
           downloadTask?.cancel()
           downloadTask = nil
           isProcessing = false
           viewModel.modPackInstallState.reset()
       } else {
           dismiss()
       }
   }
   
   // MARK: - Download Action
   
   @MainActor
   private func downloadModPack() async {
       guard let selectedVersion = selectedModPackVersion,
             let projectDetail = viewModel.projectDetail else { return }
       
       downloadTask = Task {
           await performModPackDownload(selectedVersion: selectedVersion, projectDetail: projectDetail)
       }
   }
   
   @MainActor
   private func performModPackDownload(
       selectedVersion: ModrinthProjectDetailVersion,
       projectDetail: ModrinthProjectDetail
   ) async {
       isProcessing = true
       
       // 1. 下载整合包
       guard let downloadedPath = await downloadModPackFile(selectedVersion: selectedVersion, projectDetail: projectDetail) else {
           isProcessing = false
           return
       }
       
       // 2. 解压整合包
       guard let extractedPath = await viewModel.extractModPack(modPackPath: downloadedPath) else {
           isProcessing = false
           return
       }
       
       // 3. 解析 modrinth.index.json
       guard let indexInfo = await viewModel.parseModrinthIndex(extractedPath: extractedPath) else {
           isProcessing = false
           return
       }
       
       // 4. 下载游戏图标
       let gameName = "\(projectDetail.title)-\(selectedGameVersion)"
       let iconPath = await viewModel.downloadGameIcon(
           projectDetail: projectDetail,
           gameName: gameName
       )
       
       // 5. 创建 profile 文件夹
       let profileCreated = await withCheckedContinuation { continuation in
           Task {
               let result = await createProfileDirectories(for: gameName)
               continuation.resume(returning: result)
           }
       }
       
       if !profileCreated {
           isProcessing = false
           return
       }
       
       // 6. 准备安装
       let tempGameInfo = GameVersionInfo(
           id: UUID(),
           gameName: gameName,
           gameIcon: iconPath ?? "",
           gameVersion: selectedGameVersion,
           assetIndex: "",
           modLoader: indexInfo.loaderType,
           isUserAdded: true
       )
       
       let (filesToDownload, requiredDependencies) = calculateInstallationCounts(from: indexInfo)
       
       viewModel.modPackInstallState.startInstallation(
           filesTotal: filesToDownload.count,
           dependenciesTotal: requiredDependencies.count
       )
       
       isProcessing = false
       
       // 7. 安装依赖
       let dependencySuccess = await ModPackDependencyInstaller.installVersionDependencies(
           indexInfo: indexInfo,
           gameInfo: tempGameInfo,
           extractedPath: extractedPath,
           onProgressUpdate: { fileName, completed, total, type in
               Task { @MainActor in
                   viewModel.objectWillChange.send()
                   updateInstallProgress(fileName: fileName, completed: completed, total: total, type: type)
               }
           }
       )
       
       if !dependencySuccess {
           handleInstallationResult(success: false, gameName: gameName)
           return
       }
       
       // 8. 安装游戏本体
       let gameSuccess = await withCheckedContinuation { continuation in
           Task {
               await gameSetupService.saveGame(
                   gameName: gameName,
                   gameIcon: iconPath ?? "",
                   selectedGameVersion: selectedGameVersion,
                   selectedModLoader: indexInfo.loaderType,
                   pendingIconData: nil,
                   playerListViewModel: nil,
                   gameRepository: gameRepository,
                   onSuccess: {
                       continuation.resume(returning: true)
                   },
                   onError: { error, message in
                       Task { @MainActor in
                           Logger.shared.error("游戏设置失败: \(message)")
                           GlobalErrorHandler.shared.handle(error)
                       }
                       continuation.resume(returning: false)
                   }
               )
           }
       }
       
       handleInstallationResult(success: gameSuccess, gameName: gameName)
   }
   
   private func downloadModPackFile(
       selectedVersion: ModrinthProjectDetailVersion,
       projectDetail: ModrinthProjectDetail
   ) async -> URL? {
       let primaryFile = selectedVersion.files.first { $0.primary } ?? selectedVersion.files.first
       
       guard let fileToDownload = primaryFile else {
           let globalError = GlobalError.resource(
               chineseMessage: "没有找到可下载的文件",
               i18nKey: "error.resource.no_downloadable_file",
               level: .notification
           )
           GlobalErrorHandler.shared.handle(globalError)
           return nil
       }
       
       return await viewModel.downloadModPackFile(
           file: fileToDownload,
           projectDetail: projectDetail
       )
   }
   
   private func createProfileDirectories(for gameName: String) async -> Bool {
       let profileDirectory = AppPaths.profileDirectory(gameName: gameName)
       
       let subdirs = AppPaths.profileSubdirectories.map { profileDirectory.appendingPathComponent($0) }
       
       for dir in [profileDirectory] + subdirs {
           do {
               try FileManager.default.createDirectory(at: dir, withIntermediateDirectories: true)
           } catch {
               Logger.shared.error("创建目录失败: \(dir.path), 错误: \(error.localizedDescription)")
               GlobalErrorHandler.shared.handle(GlobalError.fileSystem(
                   chineseMessage: "创建目录失败: \(dir.path)",
                   i18nKey: "error.filesystem.directory_creation_failed",
                   level: .notification
               ))
               return false
           }
       }
       
       return true
   }
   
   private func calculateInstallationCounts(from indexInfo: ModrinthIndexInfo) -> ([ModrinthIndexFile], [ModrinthIndexProjectDependency]) {
       let filesToDownload = indexInfo.files.filter { file in
           if let env = file.env, let client = env.client, client.lowercased() == "unsupported" {
               return false
           }
           return true
       }
       let requiredDependencies = indexInfo.dependencies.filter { $0.dependencyType == "required" }
       
       return (filesToDownload, requiredDependencies)
   }
   
   private func updateInstallProgress(fileName: String, completed: Int, total: Int, type: ModPackDependencyInstaller.DownloadType) {
       switch type {
       case .files:
           viewModel.modPackInstallState.updateFilesProgress(
               fileName: fileName,
               completed: completed,
               total: total
           )
       case .dependencies:
           viewModel.modPackInstallState.updateDependenciesProgress(
               dependencyName: fileName,
               completed: completed,
               total: total
           )
       case .overrides:
           break
       }
   }
   
   private func handleInstallationResult(success: Bool, gameName: String) {
       if success {
           Logger.shared.info("整合包依赖安装完成: \(gameName)")
           dismiss()
       } else {
           Logger.shared.error("整合包依赖安装失败: \(gameName)")
           let globalError = GlobalError.resource(
               chineseMessage: "整合包依赖安装失败",
               i18nKey: "error.resource.modpack_dependencies_failed",
               level: .notification
           )
           GlobalErrorHandler.shared.handle(globalError)
           viewModel.modPackInstallState.reset()
           gameSetupService.downloadState.reset()
       }
       isProcessing = false
   }
=======
    let projectId: String
    let gameInfo: GameVersionInfo?
    let query: String
    @EnvironmentObject private var gameRepository: GameRepository
    @Environment(\.dismiss) private var dismiss

    @StateObject private var viewModel = ModPackDownloadSheetViewModel()
    @State private var selectedGameVersion: String = ""
    @State private var selectedModPackVersion: ModrinthProjectDetailVersion?
    @State private var downloadTask: Task<Void, Error>? = nil
    @State private var isProcessing = false
    @StateObject private var gameSetupService = GameSetupUtil()

    var body: some View {
        CommonSheetView(
            header: { headerView },
            body: { bodyView },
            footer: { footerView }
        )
        .onAppear {
            viewModel.setGameRepository(gameRepository)
            Task {
                await viewModel.loadProjectDetails(projectId: projectId)
            }
        }
    }

    // MARK: - View Components

    private var headerView: some View {
        HStack {
            Text("modpack.download.title".localized())
                .font(.headline)
                .frame(maxWidth: .infinity, alignment: .leading)
        }
    }

    private var bodyView: some View {
        VStack(alignment: .leading, spacing: 12) {
            if isProcessing {
                processingView
            } else if viewModel.isLoadingProjectDetails {
                ProgressView().controlSize(.small)
                    .frame(maxWidth: .infinity, minHeight: 130)
            } else if let projectDetail = viewModel.projectDetail {
                ModrinthProjectTitleView(projectDetail: projectDetail)
                    .padding(.bottom, 18)
                versionSelectionSection

                if shouldShowProgress {

                    downloadProgressSection.padding(.top, 18)
                }
            }
        }
    }

    private var footerView: some View {
        HStack {
            cancelButton
            Spacer()
            confirmButton
        }
    }

    // MARK: - Computed Properties

    private var shouldShowProgress: Bool {
        gameSetupService.downloadState.isDownloading
            || viewModel.modPackInstallState.isInstalling
    }

    private var canDownload: Bool {
        !selectedGameVersion.isEmpty && selectedModPackVersion != nil
    }

    private var isDownloading: Bool {
        isProcessing || gameSetupService.downloadState.isDownloading
            || viewModel.modPackInstallState.isInstalling
    }

    // MARK: - UI Components

    private var processingView: some View {
        VStack(spacing: 24) {
            ProgressView().controlSize(.small)

            Text("modpack.processing.title".localized())
                .font(.headline)
                .foregroundColor(.primary)

            Text("modpack.processing.subtitle".localized())
                .font(.subheadline)
                .foregroundColor(.secondary)
                .multilineTextAlignment(.center)

            Spacer()
        }
        .frame(maxWidth: .infinity, minHeight: 130)
        .padding()
    }

    private var downloadProgressSection: some View {
        VStack(spacing: 24) {
            gameDownloadProgress
            modLoaderDownloadProgress
            modPackInstallProgress
        }
    }

    private var gameDownloadProgress: some View {
        Group {
            progressRow(
                title: "download.core.title".localized(),
                state: gameSetupService.downloadState,
                type: .core
            )
            progressRow(
                title: "download.resources.title".localized(),
                state: gameSetupService.downloadState,
                type: .resources
            )
        }
    }

    private var modLoaderDownloadProgress: some View {
        Group {
            if let indexInfo = viewModel.lastParsedIndexInfo {
                let loaderState = getLoaderDownloadState(
                    for: indexInfo.loaderType
                )
                let title = getLoaderTitle(for: indexInfo.loaderType)

                if let state = loaderState {
                    progressRow(
                        title: title,
                        state: state,
                        type: .core,
                        version: indexInfo.loaderVersion
                    )
                }
            }
        }
    }

    private var modPackInstallProgress: some View {
        Group {
            if viewModel.modPackInstallState.isInstalling {
                progressRow(
                    title: "modpack.files.title".localized(),
                    installState: viewModel.modPackInstallState,
                    type: .files
                )

                if viewModel.modPackInstallState.dependenciesTotal > 0 {
                    progressRow(
                        title: "modpack.dependencies.title".localized(),
                        installState: viewModel.modPackInstallState,
                        type: .dependencies
                    )
                }
            }
        }
    }

    private var versionSelectionSection: some View {
        VStack(alignment: .leading, spacing: 12) {
            gameVersionPicker
            modPackVersionPicker
        }
    }

    private var gameVersionPicker: some View {
        Picker(
            "modpack.game.version".localized(),
            selection: $selectedGameVersion
        ) {
            Text("modpack.game.version.placeholder".localized()).tag("")
            ForEach(viewModel.availableGameVersions, id: \.self) { version in
                Text(version).tag(version)
            }
        }
        .pickerStyle(MenuPickerStyle())
        .onChange(of: selectedGameVersion) { _, newValue in
            handleGameVersionChange(newValue)
        }
    }

    private var modPackVersionPicker: some View {
        VStack(alignment: .leading, spacing: 12) {
            if viewModel.isLoadingModPackVersions {
                HStack {
                    ProgressView()
                        .controlSize(.small).frame(maxWidth: .infinity)
                }
            } else if !selectedGameVersion.isEmpty {
                Picker(
                    "modpack.version".localized(),
                    selection: $selectedModPackVersion
                ) {
                    ForEach(viewModel.filteredModPackVersions, id: \.id) {
                        version in
                        Text(version.name).tag(
                            version as ModrinthProjectDetailVersion?
                        )
                    }
                }
                .pickerStyle(MenuPickerStyle())
                .onAppear {
                    selectFirstModPackVersion()
                }
            }
        }
    }

    private var cancelButton: some View {
        Button("common.cancel".localized()) {
            handleCancel()
        }
        .keyboardShortcut(.cancelAction)
    }

    private var confirmButton: some View {
        Button {
            Task {
                await downloadModPack()
            }
        } label: {
            HStack {
                if isDownloading {
                    ProgressView()
                        .controlSize(.small)
                } else {
                    Text("modpack.download.button".localized())
                }
            }
        }
        .keyboardShortcut(.defaultAction)
        .disabled(!canDownload || isDownloading)
    }

    // MARK: - Helper Methods

    private func progressRow(
        title: String,
        state: DownloadState,
        type: ProgressType,
        version: String? = nil
    ) -> some View {
        FormSection {
            DownloadProgressRow(
                title: title,
                progress: type == .core
                    ? state.coreProgress : state.resourcesProgress,
                currentFile: type == .core
                    ? state.currentCoreFile : state.currentResourceFile,
                completed: type == .core
                    ? state.coreCompletedFiles : state.resourcesCompletedFiles,
                total: type == .core
                    ? state.coreTotalFiles : state.resourcesTotalFiles,
                version: version
            )
        }
    }

    private func progressRow(
        title: String,
        installState: ModPackInstallState,
        type: InstallProgressType
    ) -> some View {
        FormSection {
            DownloadProgressRow(
                title: title,
                progress: type == .files
                    ? installState.filesProgress
                    : installState.dependenciesProgress,
                currentFile: type == .files
                    ? installState.currentFile : installState.currentDependency,
                completed: type == .files
                    ? installState.filesCompleted
                    : installState.dependenciesCompleted,
                total: type == .files
                    ? installState.filesTotal : installState.dependenciesTotal,
                version: nil
            )
        }
    }

    private func getLoaderDownloadState(
        for loaderType: String
    ) -> DownloadState? {
        switch loaderType.lowercased() {
        case "fabric", "quilt":
            return gameSetupService.fabricDownloadState
        case "forge":
            return gameSetupService.forgeDownloadState
        case "neoforge":
            return gameSetupService.neoForgeDownloadState
        default:
            return nil
        }
    }

    private func getLoaderTitle(for loaderType: String) -> String {
        switch loaderType.lowercased() {
        case "fabric":
            return "fabric.loader.title".localized()
        case "quilt":
            return "quilt.loader.title".localized()
        case "forge":
            return "forge.loader.title".localized()
        case "neoforge":
            return "neoforge.loader.title".localized()
        default:
            return ""
        }
    }

    private func handleGameVersionChange(_ newValue: String) {
        if !newValue.isEmpty {
            Task {
                await viewModel.loadModPackVersions(for: newValue)
            }
        } else {
            viewModel.filteredModPackVersions = []
        }
    }

    private func selectFirstModPackVersion() {
        if !viewModel.filteredModPackVersions.isEmpty
            && selectedModPackVersion == nil {
            selectedModPackVersion = viewModel.filteredModPackVersions[0]
        }
    }

    private func handleCancel() {
        if isDownloading {
            downloadTask?.cancel()
            downloadTask = nil
            isProcessing = false
            viewModel.modPackInstallState.reset()
        } else {
            dismiss()
        }
    }

    // MARK: - Download Action

    @MainActor
    private func downloadModPack() async {
        guard let selectedVersion = selectedModPackVersion,
            let projectDetail = viewModel.projectDetail
        else { return }

        downloadTask = Task {
            await performModPackDownload(
                selectedVersion: selectedVersion,
                projectDetail: projectDetail
            )
        }
    }

    @MainActor
    private func performModPackDownload(
        selectedVersion: ModrinthProjectDetailVersion,
        projectDetail: ModrinthProjectDetail
    ) async {
        isProcessing = true

        // 1. 下载整合包
        guard
            let downloadedPath = await downloadModPackFile(
                selectedVersion: selectedVersion,
                projectDetail: projectDetail
            )
        else {
            isProcessing = false
            return
        }

        // 2. 解压整合包
        guard
            let extractedPath = await viewModel.extractModPack(
                modPackPath: downloadedPath
            )
        else {
            isProcessing = false
            return
        }

        // 3. 解析 modrinth.index.json
        guard
            let indexInfo = await viewModel.parseModrinthIndex(
                extractedPath: extractedPath
            )
        else {
            isProcessing = false
            return
        }

        // 4. 下载游戏图标
        let gameName = "\(projectDetail.title)-\(selectedGameVersion)"
        let iconPath = await viewModel.downloadGameIcon(
            projectDetail: projectDetail,
            gameName: gameName
        )

        // 5. 创建 profile 文件夹
        let profileCreated = await withCheckedContinuation { continuation in
            Task {
                let result = await createProfileDirectories(for: gameName)
                continuation.resume(returning: result)
            }
        }

        if !profileCreated {
            isProcessing = false
            return
        }

        // 6. 准备安装
        let tempGameInfo = GameVersionInfo(
            id: UUID(),
            gameName: gameName,
            gameIcon: iconPath ?? "",
            gameVersion: selectedGameVersion,
            assetIndex: "",
            modLoader: indexInfo.loaderType,
            isUserAdded: true
        )

        let (filesToDownload, requiredDependencies) =
            calculateInstallationCounts(from: indexInfo)

        viewModel.modPackInstallState.startInstallation(
            filesTotal: filesToDownload.count,
            dependenciesTotal: requiredDependencies.count
        )

        isProcessing = false

        // 7. 安装依赖
        let dependencySuccess =
            await ModPackDependencyInstaller.installVersionDependencies(
                indexInfo: indexInfo,
                gameInfo: tempGameInfo,
                extractedPath: extractedPath,
                onProgressUpdate: { fileName, completed, total, type in
                    Task { @MainActor in
                        viewModel.objectWillChange.send()
                        updateInstallProgress(
                            fileName: fileName,
                            completed: completed,
                            total: total,
                            type: type
                        )
                    }
                }
            )

        if !dependencySuccess {
            handleInstallationResult(success: false, gameName: gameName)
            return
        }

        // 8. 安装游戏本体
        let gameSuccess = await withCheckedContinuation { continuation in
            Task {
                await gameSetupService.saveGame(
                    gameName: gameName,
                    gameIcon: iconPath ?? "",
                    selectedGameVersion: selectedGameVersion,
                    selectedModLoader: indexInfo.loaderType,
                    pendingIconData: nil,
                    playerListViewModel: nil,
                    gameRepository: gameRepository,
                    onSuccess: {
                        continuation.resume(returning: true)
                    },
                    onError: { error, message in
                        Task { @MainActor in
                            Logger.shared.error("游戏设置失败: \(message)")
                            GlobalErrorHandler.shared.handle(error)
                        }
                        continuation.resume(returning: false)
                    }
                )
            }
        }

        handleInstallationResult(success: gameSuccess, gameName: gameName)
    }

    private func downloadModPackFile(
        selectedVersion: ModrinthProjectDetailVersion,
        projectDetail: ModrinthProjectDetail
    ) async -> URL? {
        let primaryFile =
            selectedVersion.files.first { $0.primary }
            ?? selectedVersion.files.first

        guard let fileToDownload = primaryFile else {
            let globalError = GlobalError.resource(
                chineseMessage: "没有找到可下载的文件",
                i18nKey: "error.resource.no_downloadable_file",
                level: .notification
            )
            GlobalErrorHandler.shared.handle(globalError)
            return nil
        }

        return await viewModel.downloadModPackFile(
            file: fileToDownload,
            projectDetail: projectDetail
        )
    }

    private func createProfileDirectories(for gameName: String) async -> Bool {
        guard
            let profileDirectory = AppPaths.profileDirectory(gameName: gameName)
        else {
            return false
        }

        let subdirs = AppPaths.profileSubdirectories.map {
            profileDirectory.appendingPathComponent($0)
        }

        for dir in [profileDirectory] + subdirs {
            do {
                try FileManager.default.createDirectory(
                    at: dir,
                    withIntermediateDirectories: true
                )
            } catch {
                Logger.shared.error(
                    "创建目录失败: \(dir.path), 错误: \(error.localizedDescription)"
                )
                GlobalErrorHandler.shared.handle(
                    GlobalError.fileSystem(
                        chineseMessage: "创建目录失败: \(dir.path)",
                        i18nKey: "error.filesystem.directory_creation_failed",
                        level: .notification
                    )
                )
                return false
            }
        }

        return true
    }

    private func calculateInstallationCounts(
        from indexInfo: ModrinthIndexInfo
    ) -> ([ModrinthIndexFile], [ModrinthIndexProjectDependency]) {
        let filesToDownload = indexInfo.files.filter { file in
            if let env = file.env, let client = env.client,
                client.lowercased() == "unsupported" {
                return false
            }
            return true
        }
        let requiredDependencies = indexInfo.dependencies.filter {
            $0.dependencyType == "required"
        }

        return (filesToDownload, requiredDependencies)
    }

    private func updateInstallProgress(
        fileName: String,
        completed: Int,
        total: Int,
        type: ModPackDependencyInstaller.DownloadType
    ) {
        switch type {
        case .files:
            viewModel.modPackInstallState.updateFilesProgress(
                fileName: fileName,
                completed: completed,
                total: total
            )
        case .dependencies:
            viewModel.modPackInstallState.updateDependenciesProgress(
                dependencyName: fileName,
                completed: completed,
                total: total
            )
        case .overrides:
            break
        }
    }

    private func handleInstallationResult(success: Bool, gameName: String) {
        if success {
            Logger.shared.info("整合包依赖安装完成: \(gameName)")
            dismiss()
        } else {
            Logger.shared.error("整合包依赖安装失败: \(gameName)")
            let globalError = GlobalError.resource(
                chineseMessage: "整合包依赖安装失败",
                i18nKey: "error.resource.modpack_dependencies_failed",
                level: .notification
            )
            GlobalErrorHandler.shared.handle(globalError)
            viewModel.modPackInstallState.reset()
            gameSetupService.downloadState.reset()
        }
        isProcessing = false
    }
>>>>>>> 3023d098
}

// MARK: - Supporting Types

private enum ProgressType {
    case core, resources
}

private enum InstallProgressType {
    case files, dependencies
}

// MARK: - Preview

#Preview {
    ModPackDownloadSheet(
        projectId: "1KVo5zza",
        gameInfo: nil,
        query: "modpack"
    )
    .environmentObject(GameRepository())
    .frame(height: 600)
}<|MERGE_RESOLUTION|>--- conflicted
+++ resolved
@@ -9,107 +9,107 @@
 
 // swiftlint:disable:next type_body_length
 struct ModPackDownloadSheet: View {
-<<<<<<< HEAD
-   let projectId: String
-   let gameInfo: GameVersionInfo?
-   let query: String
-   @EnvironmentObject private var gameRepository: GameRepository
-   @Environment(\.dismiss) private var dismiss
-   
-   @StateObject private var viewModel = ModPackDownloadSheetViewModel()
-   @State private var selectedGameVersion: String = ""
-   @State private var selectedModPackVersion: ModrinthProjectDetailVersion?
-   @State private var downloadTask: Task<Void, Error>? = nil
-   @State private var isProcessing = false
-   @StateObject private var gameSetupService = GameSetupUtil()
-   
-   var body: some View {
-       CommonSheetView(
-           header: { headerView },
-           body: { bodyView },
-           footer: { footerView }
-       )
-       .onAppear {
-           viewModel.setGameRepository(gameRepository)
-           Task {
-               await viewModel.loadProjectDetails(projectId: projectId)
-           }
-       }
-   }
-   
-   // MARK: - View Components
-   
-   private var headerView: some View {
-       HStack {
-           Text("modpack.download.title".localized())
-               .font(.headline)
-               .frame(maxWidth: .infinity, alignment: .leading)
-       }
-   }
-   
-   private var bodyView: some View {
-       VStack(alignment: .leading,spacing: 12) {
-           if isProcessing {
-               processingView
-           } else if viewModel.isLoadingProjectDetails {
-               ProgressView().controlSize(.small)
-               .frame(maxWidth: .infinity, minHeight: 130)
-           } else if let projectDetail = viewModel.projectDetail {
-               ModrinthProjectTitleView(projectDetail: projectDetail)
-                   .padding(.bottom,18)
-               versionSelectionSection
-               
-               if shouldShowProgress {
-                   
-                   downloadProgressSection.padding(.top,18)
-               }
-           }
-       }
-   }
-   
-   private var footerView: some View {
-       HStack {
-           cancelButton
-           Spacer()
-           confirmButton
-       }
-   }
-   
-   // MARK: - Computed Properties
-   
-   private var shouldShowProgress: Bool {
-       gameSetupService.downloadState.isDownloading || viewModel.modPackInstallState.isInstalling
-   }
-   
-   private var canDownload: Bool {
-       !selectedGameVersion.isEmpty && selectedModPackVersion != nil
-   }
-   
-   private var isDownloading: Bool {
-       isProcessing || gameSetupService.downloadState.isDownloading || viewModel.modPackInstallState.isInstalling
-   }
-   
-   // MARK: - UI Components
-   
-   private var processingView: some View {
-       VStack(spacing: 24) {
-           ProgressView().controlSize(.small)
-           
-           Text("modpack.processing.title".localized())
-               .font(.headline)
-               .foregroundColor(.primary)
-           
-           Text("modpack.processing.subtitle".localized())
-               .font(.subheadline)
-               .foregroundColor(.secondary)
-               .multilineTextAlignment(.center)
-           
-           Spacer()
-       }
-       .frame(maxWidth: .infinity, minHeight: 130)
-       .padding()
-   }
-   
+    let projectId: String
+    let gameInfo: GameVersionInfo?
+    let query: String
+    @EnvironmentObject private var gameRepository: GameRepository
+    @Environment(\.dismiss) private var dismiss
+
+    @StateObject private var viewModel = ModPackDownloadSheetViewModel()
+    @State private var selectedGameVersion: String = ""
+    @State private var selectedModPackVersion: ModrinthProjectDetailVersion?
+    @State private var downloadTask: Task<Void, Error>? = nil
+    @State private var isProcessing = false
+    @StateObject private var gameSetupService = GameSetupUtil()
+
+    var body: some View {
+        CommonSheetView(
+            header: { headerView },
+            body: { bodyView },
+            footer: { footerView }
+        )
+        .onAppear {
+            viewModel.setGameRepository(gameRepository)
+            Task {
+                await viewModel.loadProjectDetails(projectId: projectId)
+            }
+        }
+    }
+
+    // MARK: - View Components
+
+    private var headerView: some View {
+        HStack {
+            Text("modpack.download.title".localized())
+                .font(.headline)
+                .frame(maxWidth: .infinity, alignment: .leading)
+        }
+    }
+
+    private var bodyView: some View {
+        VStack(alignment: .leading, spacing: 12) {
+            if isProcessing {
+                processingView
+            } else if viewModel.isLoadingProjectDetails {
+                ProgressView().controlSize(.small)
+                    .frame(maxWidth: .infinity, minHeight: 130)
+            } else if let projectDetail = viewModel.projectDetail {
+                ModrinthProjectTitleView(projectDetail: projectDetail)
+                    .padding(.bottom, 18)
+                versionSelectionSection
+
+                if shouldShowProgress {
+
+                    downloadProgressSection.padding(.top, 18)
+                }
+            }
+        }
+    }
+
+    private var footerView: some View {
+        HStack {
+            cancelButton
+            Spacer()
+            confirmButton
+        }
+    }
+
+    // MARK: - Computed Properties
+
+    private var shouldShowProgress: Bool {
+        gameSetupService.downloadState.isDownloading
+            || viewModel.modPackInstallState.isInstalling
+    }
+
+    private var canDownload: Bool {
+        !selectedGameVersion.isEmpty && selectedModPackVersion != nil
+    }
+
+    private var isDownloading: Bool {
+        isProcessing || gameSetupService.downloadState.isDownloading
+            || viewModel.modPackInstallState.isInstalling
+    }
+
+    // MARK: - UI Components
+
+    private var processingView: some View {
+        VStack(spacing: 24) {
+            ProgressView().controlSize(.small)
+
+            Text("modpack.processing.title".localized())
+                .font(.headline)
+                .foregroundColor(.primary)
+
+            Text("modpack.processing.subtitle".localized())
+                .font(.subheadline)
+                .foregroundColor(.secondary)
+                .multilineTextAlignment(.center)
+
+            Spacer()
+        }
+        .frame(maxWidth: .infinity, minHeight: 130)
+        .padding()
+    }
 
    
    private var downloadProgressSection: some View {
@@ -547,618 +547,6 @@
        }
        isProcessing = false
    }
-=======
-    let projectId: String
-    let gameInfo: GameVersionInfo?
-    let query: String
-    @EnvironmentObject private var gameRepository: GameRepository
-    @Environment(\.dismiss) private var dismiss
-
-    @StateObject private var viewModel = ModPackDownloadSheetViewModel()
-    @State private var selectedGameVersion: String = ""
-    @State private var selectedModPackVersion: ModrinthProjectDetailVersion?
-    @State private var downloadTask: Task<Void, Error>? = nil
-    @State private var isProcessing = false
-    @StateObject private var gameSetupService = GameSetupUtil()
-
-    var body: some View {
-        CommonSheetView(
-            header: { headerView },
-            body: { bodyView },
-            footer: { footerView }
-        )
-        .onAppear {
-            viewModel.setGameRepository(gameRepository)
-            Task {
-                await viewModel.loadProjectDetails(projectId: projectId)
-            }
-        }
-    }
-
-    // MARK: - View Components
-
-    private var headerView: some View {
-        HStack {
-            Text("modpack.download.title".localized())
-                .font(.headline)
-                .frame(maxWidth: .infinity, alignment: .leading)
-        }
-    }
-
-    private var bodyView: some View {
-        VStack(alignment: .leading, spacing: 12) {
-            if isProcessing {
-                processingView
-            } else if viewModel.isLoadingProjectDetails {
-                ProgressView().controlSize(.small)
-                    .frame(maxWidth: .infinity, minHeight: 130)
-            } else if let projectDetail = viewModel.projectDetail {
-                ModrinthProjectTitleView(projectDetail: projectDetail)
-                    .padding(.bottom, 18)
-                versionSelectionSection
-
-                if shouldShowProgress {
-
-                    downloadProgressSection.padding(.top, 18)
-                }
-            }
-        }
-    }
-
-    private var footerView: some View {
-        HStack {
-            cancelButton
-            Spacer()
-            confirmButton
-        }
-    }
-
-    // MARK: - Computed Properties
-
-    private var shouldShowProgress: Bool {
-        gameSetupService.downloadState.isDownloading
-            || viewModel.modPackInstallState.isInstalling
-    }
-
-    private var canDownload: Bool {
-        !selectedGameVersion.isEmpty && selectedModPackVersion != nil
-    }
-
-    private var isDownloading: Bool {
-        isProcessing || gameSetupService.downloadState.isDownloading
-            || viewModel.modPackInstallState.isInstalling
-    }
-
-    // MARK: - UI Components
-
-    private var processingView: some View {
-        VStack(spacing: 24) {
-            ProgressView().controlSize(.small)
-
-            Text("modpack.processing.title".localized())
-                .font(.headline)
-                .foregroundColor(.primary)
-
-            Text("modpack.processing.subtitle".localized())
-                .font(.subheadline)
-                .foregroundColor(.secondary)
-                .multilineTextAlignment(.center)
-
-            Spacer()
-        }
-        .frame(maxWidth: .infinity, minHeight: 130)
-        .padding()
-    }
-
-    private var downloadProgressSection: some View {
-        VStack(spacing: 24) {
-            gameDownloadProgress
-            modLoaderDownloadProgress
-            modPackInstallProgress
-        }
-    }
-
-    private var gameDownloadProgress: some View {
-        Group {
-            progressRow(
-                title: "download.core.title".localized(),
-                state: gameSetupService.downloadState,
-                type: .core
-            )
-            progressRow(
-                title: "download.resources.title".localized(),
-                state: gameSetupService.downloadState,
-                type: .resources
-            )
-        }
-    }
-
-    private var modLoaderDownloadProgress: some View {
-        Group {
-            if let indexInfo = viewModel.lastParsedIndexInfo {
-                let loaderState = getLoaderDownloadState(
-                    for: indexInfo.loaderType
-                )
-                let title = getLoaderTitle(for: indexInfo.loaderType)
-
-                if let state = loaderState {
-                    progressRow(
-                        title: title,
-                        state: state,
-                        type: .core,
-                        version: indexInfo.loaderVersion
-                    )
-                }
-            }
-        }
-    }
-
-    private var modPackInstallProgress: some View {
-        Group {
-            if viewModel.modPackInstallState.isInstalling {
-                progressRow(
-                    title: "modpack.files.title".localized(),
-                    installState: viewModel.modPackInstallState,
-                    type: .files
-                )
-
-                if viewModel.modPackInstallState.dependenciesTotal > 0 {
-                    progressRow(
-                        title: "modpack.dependencies.title".localized(),
-                        installState: viewModel.modPackInstallState,
-                        type: .dependencies
-                    )
-                }
-            }
-        }
-    }
-
-    private var versionSelectionSection: some View {
-        VStack(alignment: .leading, spacing: 12) {
-            gameVersionPicker
-            modPackVersionPicker
-        }
-    }
-
-    private var gameVersionPicker: some View {
-        Picker(
-            "modpack.game.version".localized(),
-            selection: $selectedGameVersion
-        ) {
-            Text("modpack.game.version.placeholder".localized()).tag("")
-            ForEach(viewModel.availableGameVersions, id: \.self) { version in
-                Text(version).tag(version)
-            }
-        }
-        .pickerStyle(MenuPickerStyle())
-        .onChange(of: selectedGameVersion) { _, newValue in
-            handleGameVersionChange(newValue)
-        }
-    }
-
-    private var modPackVersionPicker: some View {
-        VStack(alignment: .leading, spacing: 12) {
-            if viewModel.isLoadingModPackVersions {
-                HStack {
-                    ProgressView()
-                        .controlSize(.small).frame(maxWidth: .infinity)
-                }
-            } else if !selectedGameVersion.isEmpty {
-                Picker(
-                    "modpack.version".localized(),
-                    selection: $selectedModPackVersion
-                ) {
-                    ForEach(viewModel.filteredModPackVersions, id: \.id) {
-                        version in
-                        Text(version.name).tag(
-                            version as ModrinthProjectDetailVersion?
-                        )
-                    }
-                }
-                .pickerStyle(MenuPickerStyle())
-                .onAppear {
-                    selectFirstModPackVersion()
-                }
-            }
-        }
-    }
-
-    private var cancelButton: some View {
-        Button("common.cancel".localized()) {
-            handleCancel()
-        }
-        .keyboardShortcut(.cancelAction)
-    }
-
-    private var confirmButton: some View {
-        Button {
-            Task {
-                await downloadModPack()
-            }
-        } label: {
-            HStack {
-                if isDownloading {
-                    ProgressView()
-                        .controlSize(.small)
-                } else {
-                    Text("modpack.download.button".localized())
-                }
-            }
-        }
-        .keyboardShortcut(.defaultAction)
-        .disabled(!canDownload || isDownloading)
-    }
-
-    // MARK: - Helper Methods
-
-    private func progressRow(
-        title: String,
-        state: DownloadState,
-        type: ProgressType,
-        version: String? = nil
-    ) -> some View {
-        FormSection {
-            DownloadProgressRow(
-                title: title,
-                progress: type == .core
-                    ? state.coreProgress : state.resourcesProgress,
-                currentFile: type == .core
-                    ? state.currentCoreFile : state.currentResourceFile,
-                completed: type == .core
-                    ? state.coreCompletedFiles : state.resourcesCompletedFiles,
-                total: type == .core
-                    ? state.coreTotalFiles : state.resourcesTotalFiles,
-                version: version
-            )
-        }
-    }
-
-    private func progressRow(
-        title: String,
-        installState: ModPackInstallState,
-        type: InstallProgressType
-    ) -> some View {
-        FormSection {
-            DownloadProgressRow(
-                title: title,
-                progress: type == .files
-                    ? installState.filesProgress
-                    : installState.dependenciesProgress,
-                currentFile: type == .files
-                    ? installState.currentFile : installState.currentDependency,
-                completed: type == .files
-                    ? installState.filesCompleted
-                    : installState.dependenciesCompleted,
-                total: type == .files
-                    ? installState.filesTotal : installState.dependenciesTotal,
-                version: nil
-            )
-        }
-    }
-
-    private func getLoaderDownloadState(
-        for loaderType: String
-    ) -> DownloadState? {
-        switch loaderType.lowercased() {
-        case "fabric", "quilt":
-            return gameSetupService.fabricDownloadState
-        case "forge":
-            return gameSetupService.forgeDownloadState
-        case "neoforge":
-            return gameSetupService.neoForgeDownloadState
-        default:
-            return nil
-        }
-    }
-
-    private func getLoaderTitle(for loaderType: String) -> String {
-        switch loaderType.lowercased() {
-        case "fabric":
-            return "fabric.loader.title".localized()
-        case "quilt":
-            return "quilt.loader.title".localized()
-        case "forge":
-            return "forge.loader.title".localized()
-        case "neoforge":
-            return "neoforge.loader.title".localized()
-        default:
-            return ""
-        }
-    }
-
-    private func handleGameVersionChange(_ newValue: String) {
-        if !newValue.isEmpty {
-            Task {
-                await viewModel.loadModPackVersions(for: newValue)
-            }
-        } else {
-            viewModel.filteredModPackVersions = []
-        }
-    }
-
-    private func selectFirstModPackVersion() {
-        if !viewModel.filteredModPackVersions.isEmpty
-            && selectedModPackVersion == nil {
-            selectedModPackVersion = viewModel.filteredModPackVersions[0]
-        }
-    }
-
-    private func handleCancel() {
-        if isDownloading {
-            downloadTask?.cancel()
-            downloadTask = nil
-            isProcessing = false
-            viewModel.modPackInstallState.reset()
-        } else {
-            dismiss()
-        }
-    }
-
-    // MARK: - Download Action
-
-    @MainActor
-    private func downloadModPack() async {
-        guard let selectedVersion = selectedModPackVersion,
-            let projectDetail = viewModel.projectDetail
-        else { return }
-
-        downloadTask = Task {
-            await performModPackDownload(
-                selectedVersion: selectedVersion,
-                projectDetail: projectDetail
-            )
-        }
-    }
-
-    @MainActor
-    private func performModPackDownload(
-        selectedVersion: ModrinthProjectDetailVersion,
-        projectDetail: ModrinthProjectDetail
-    ) async {
-        isProcessing = true
-
-        // 1. 下载整合包
-        guard
-            let downloadedPath = await downloadModPackFile(
-                selectedVersion: selectedVersion,
-                projectDetail: projectDetail
-            )
-        else {
-            isProcessing = false
-            return
-        }
-
-        // 2. 解压整合包
-        guard
-            let extractedPath = await viewModel.extractModPack(
-                modPackPath: downloadedPath
-            )
-        else {
-            isProcessing = false
-            return
-        }
-
-        // 3. 解析 modrinth.index.json
-        guard
-            let indexInfo = await viewModel.parseModrinthIndex(
-                extractedPath: extractedPath
-            )
-        else {
-            isProcessing = false
-            return
-        }
-
-        // 4. 下载游戏图标
-        let gameName = "\(projectDetail.title)-\(selectedGameVersion)"
-        let iconPath = await viewModel.downloadGameIcon(
-            projectDetail: projectDetail,
-            gameName: gameName
-        )
-
-        // 5. 创建 profile 文件夹
-        let profileCreated = await withCheckedContinuation { continuation in
-            Task {
-                let result = await createProfileDirectories(for: gameName)
-                continuation.resume(returning: result)
-            }
-        }
-
-        if !profileCreated {
-            isProcessing = false
-            return
-        }
-
-        // 6. 准备安装
-        let tempGameInfo = GameVersionInfo(
-            id: UUID(),
-            gameName: gameName,
-            gameIcon: iconPath ?? "",
-            gameVersion: selectedGameVersion,
-            assetIndex: "",
-            modLoader: indexInfo.loaderType,
-            isUserAdded: true
-        )
-
-        let (filesToDownload, requiredDependencies) =
-            calculateInstallationCounts(from: indexInfo)
-
-        viewModel.modPackInstallState.startInstallation(
-            filesTotal: filesToDownload.count,
-            dependenciesTotal: requiredDependencies.count
-        )
-
-        isProcessing = false
-
-        // 7. 安装依赖
-        let dependencySuccess =
-            await ModPackDependencyInstaller.installVersionDependencies(
-                indexInfo: indexInfo,
-                gameInfo: tempGameInfo,
-                extractedPath: extractedPath,
-                onProgressUpdate: { fileName, completed, total, type in
-                    Task { @MainActor in
-                        viewModel.objectWillChange.send()
-                        updateInstallProgress(
-                            fileName: fileName,
-                            completed: completed,
-                            total: total,
-                            type: type
-                        )
-                    }
-                }
-            )
-
-        if !dependencySuccess {
-            handleInstallationResult(success: false, gameName: gameName)
-            return
-        }
-
-        // 8. 安装游戏本体
-        let gameSuccess = await withCheckedContinuation { continuation in
-            Task {
-                await gameSetupService.saveGame(
-                    gameName: gameName,
-                    gameIcon: iconPath ?? "",
-                    selectedGameVersion: selectedGameVersion,
-                    selectedModLoader: indexInfo.loaderType,
-                    pendingIconData: nil,
-                    playerListViewModel: nil,
-                    gameRepository: gameRepository,
-                    onSuccess: {
-                        continuation.resume(returning: true)
-                    },
-                    onError: { error, message in
-                        Task { @MainActor in
-                            Logger.shared.error("游戏设置失败: \(message)")
-                            GlobalErrorHandler.shared.handle(error)
-                        }
-                        continuation.resume(returning: false)
-                    }
-                )
-            }
-        }
-
-        handleInstallationResult(success: gameSuccess, gameName: gameName)
-    }
-
-    private func downloadModPackFile(
-        selectedVersion: ModrinthProjectDetailVersion,
-        projectDetail: ModrinthProjectDetail
-    ) async -> URL? {
-        let primaryFile =
-            selectedVersion.files.first { $0.primary }
-            ?? selectedVersion.files.first
-
-        guard let fileToDownload = primaryFile else {
-            let globalError = GlobalError.resource(
-                chineseMessage: "没有找到可下载的文件",
-                i18nKey: "error.resource.no_downloadable_file",
-                level: .notification
-            )
-            GlobalErrorHandler.shared.handle(globalError)
-            return nil
-        }
-
-        return await viewModel.downloadModPackFile(
-            file: fileToDownload,
-            projectDetail: projectDetail
-        )
-    }
-
-    private func createProfileDirectories(for gameName: String) async -> Bool {
-        guard
-            let profileDirectory = AppPaths.profileDirectory(gameName: gameName)
-        else {
-            return false
-        }
-
-        let subdirs = AppPaths.profileSubdirectories.map {
-            profileDirectory.appendingPathComponent($0)
-        }
-
-        for dir in [profileDirectory] + subdirs {
-            do {
-                try FileManager.default.createDirectory(
-                    at: dir,
-                    withIntermediateDirectories: true
-                )
-            } catch {
-                Logger.shared.error(
-                    "创建目录失败: \(dir.path), 错误: \(error.localizedDescription)"
-                )
-                GlobalErrorHandler.shared.handle(
-                    GlobalError.fileSystem(
-                        chineseMessage: "创建目录失败: \(dir.path)",
-                        i18nKey: "error.filesystem.directory_creation_failed",
-                        level: .notification
-                    )
-                )
-                return false
-            }
-        }
-
-        return true
-    }
-
-    private func calculateInstallationCounts(
-        from indexInfo: ModrinthIndexInfo
-    ) -> ([ModrinthIndexFile], [ModrinthIndexProjectDependency]) {
-        let filesToDownload = indexInfo.files.filter { file in
-            if let env = file.env, let client = env.client,
-                client.lowercased() == "unsupported" {
-                return false
-            }
-            return true
-        }
-        let requiredDependencies = indexInfo.dependencies.filter {
-            $0.dependencyType == "required"
-        }
-
-        return (filesToDownload, requiredDependencies)
-    }
-
-    private func updateInstallProgress(
-        fileName: String,
-        completed: Int,
-        total: Int,
-        type: ModPackDependencyInstaller.DownloadType
-    ) {
-        switch type {
-        case .files:
-            viewModel.modPackInstallState.updateFilesProgress(
-                fileName: fileName,
-                completed: completed,
-                total: total
-            )
-        case .dependencies:
-            viewModel.modPackInstallState.updateDependenciesProgress(
-                dependencyName: fileName,
-                completed: completed,
-                total: total
-            )
-        case .overrides:
-            break
-        }
-    }
-
-    private func handleInstallationResult(success: Bool, gameName: String) {
-        if success {
-            Logger.shared.info("整合包依赖安装完成: \(gameName)")
-            dismiss()
-        } else {
-            Logger.shared.error("整合包依赖安装失败: \(gameName)")
-            let globalError = GlobalError.resource(
-                chineseMessage: "整合包依赖安装失败",
-                i18nKey: "error.resource.modpack_dependencies_failed",
-                level: .notification
-            )
-            GlobalErrorHandler.shared.handle(globalError)
-            viewModel.modPackInstallState.reset()
-            gameSetupService.downloadState.reset()
-        }
-        isProcessing = false
-    }
->>>>>>> 3023d098
 }
 
 // MARK: - Supporting Types
