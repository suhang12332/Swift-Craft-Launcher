import SwiftUI
import UniformTypeIdentifiers
import UserNotifications

// MARK: - Constants
private enum Constants {
    static let formSpacing: CGFloat = 16
    static let iconSize: CGFloat = 64
    static let cornerRadius: CGFloat = 8
    static let maxImageSize: CGFloat = 1024
    static let versionGridColumns = 6
    static let versionPopoverMinWidth: CGFloat = 320
    static let versionPopoverMaxHeight: CGFloat = 360
    static let versionButtonPadding: CGFloat = 6
    static let versionButtonVerticalPadding: CGFloat = 3
}

// MARK: - GameFormView
// swiftlint:disable:next type_body_length
struct GameFormView: View {
    @EnvironmentObject var gameRepository: GameRepository
    @EnvironmentObject var playerListViewModel: PlayerListViewModel
    @Environment(\.dismiss) private var dismiss

    // MARK: - State
    @StateObject private var gameSetupService = GameSetupUtil()
    @State private var gameName = ""
    @State private var gameIcon = AppConstants.defaultGameIcon
    @State private var iconImage: Image?
    @State private var showImagePicker = false
    @State private var selectedGameVersion = ""
    @State private var versionTime = ""
    @State private var selectedModLoader = "vanilla"
    @State private var mojangVersions: [MojangVersionInfo] = []
    @State private var availableVersions: [String] = []  // 新增：存储可用版本字符串列表
    @State private var downloadTask: Task<Void, Error>? = nil
    @FocusState private var isGameNameFocused: Bool
    @State private var isGameNameDuplicate: Bool = false
    @State private var pendingIconData: Data? = nil
    @State private var pendingIconURL: URL? = nil
    @State private var didInit = false

    // MARK: - Body
    var body: some View {
        CommonSheetView(
            header: { headerView },
            body: { formContentView },
            footer: { footerView }
        )
        .fileImporter(
            isPresented: $showImagePicker,
            allowedContentTypes: [.png, .jpeg, .gif],
            allowsMultipleSelection: false
        ) { result in
            handleImagePickerResult(result)
        }
        .onAppear {
            if !didInit {
                didInit = true
            }
        }
    }

    // MARK: - View Components
    private var headerView: some View {
        HStack {
            Text("game.form.title".localized())
                .font(.headline)
            Spacer()
            Image(systemName: "link.badge.plus")
                .font(.headline)
                .foregroundColor(.secondary)
        }
    }

    private var formContentView: some View {
        VStack {
            gameIconAndVersionSection
            gameNameSection
            if gameSetupService.downloadState.isDownloading {
                downloadProgressSection
            }
        }
    }

    private var gameIconAndVersionSection: some View {
        FormSection {
            HStack(alignment: .top, spacing: Constants.formSpacing) {
                gameIconView
                gameVersionAndLoaderView
            }
        }
    }

    private var gameIconView: some View {
        VStack(alignment: .leading, spacing: 8) {
            Text("game.form.icon".localized())
                .font(.subheadline)
                .foregroundColor(.primary)

            iconContainer
                .onTapGesture {
                    if !gameSetupService.downloadState.isDownloading {
                        showImagePicker = true
                    }
                }
                .onDrop(of: [UTType.image.identifier], isTargeted: nil) {
                    providers in
                    if !gameSetupService.downloadState.isDownloading {
                        handleImageDrop(providers)
                    } else {
                        false
                    }
                }

            Text("game.form.icon.description".localized())
                .font(.caption)
                .foregroundColor(.secondary)
        }
        .disabled(gameSetupService.downloadState.isDownloading)
    }

    private var iconContainer: some View {
        ZStack {
            if let url = pendingIconURL {
                AsyncImage(url: url) { phase in
                    switch phase {
                    case .empty:
                        ProgressView()
                    case .success(let image):
                        image
                            .resizable()
                            .interpolation(.none)
                            .scaledToFill()
                            .frame(
                                width: Constants.iconSize,
                                height: Constants.iconSize
                            )
                            .clipShape(
                                RoundedRectangle(
                                    cornerRadius: Constants.cornerRadius
                                )
                            )
                            .contentShape(Rectangle())
                    case .failure:
                        RoundedRectangle(cornerRadius: Constants.cornerRadius)
                            .stroke(
                                Color.accentColor.opacity(0.3),
                                lineWidth: 1
                            )
                            .background(Color.gray.opacity(0.08))
                    @unknown default:
                        EmptyView()
                    }
                }
<<<<<<< HEAD
            } else {
                let iconURL = AppPaths.profileDirectory(gameName: gameName).appendingPathComponent(AppConstants.defaultGameIcon)
                if FileManager.default.fileExists(atPath: iconURL.path) {
                    AsyncImage(url: iconURL) { phase in
=======
            } else if let iconURL = AppPaths.profileDirectory(
                gameName: gameName
            )?
            .appendingPathComponent(AppConstants.defaultGameIcon),

            FileManager.default.fileExists(atPath: iconURL.path) {
                AsyncImage(url: iconURL) { phase in
>>>>>>> 3023d098
                    switch phase {
                    case .empty:
                        ProgressView()
                    case .success(let image):
                        image
                            .resizable()
                            .interpolation(.none)
                            .scaledToFill()
                            .frame(
                                width: Constants.iconSize,
                                height: Constants.iconSize
                            )
                            .clipShape(
                                RoundedRectangle(
                                    cornerRadius: Constants.cornerRadius
                                )
                            )
                            .contentShape(Rectangle())
                    case .failure:
                        RoundedRectangle(cornerRadius: Constants.cornerRadius)
                            .stroke(
                                Color.accentColor.opacity(0.3),
                                lineWidth: 1
                            )
                            .background(Color.gray.opacity(0.08))
                    @unknown default:
                        EmptyView()
                    }
                }
                } else {
                    RoundedRectangle(cornerRadius: Constants.cornerRadius)
                        .stroke(Color.accentColor.opacity(0.3), lineWidth: 1)
                        .background(Color.gray.opacity(0.08))
                }
            }
        }
        .frame(width: Constants.iconSize, height: Constants.iconSize)
        .clipShape(RoundedRectangle(cornerRadius: Constants.cornerRadius))
    }

    private var gameVersionAndLoaderView: some View {
        VStack(alignment: .leading, spacing: Constants.formSpacing) {
            modLoaderPicker
            versionPicker
        }
    }

    private var versionPicker: some View {
        CustomVersionPicker(
            selected: $selectedGameVersion,
            availableVersions: availableVersions,
            time: $versionTime,
            onVersionSelected: { version in
                await MinecraftService.fetchVersionTime(for: version)
            }
        )
        .disabled(gameSetupService.downloadState.isDownloading)
    }

    private var modLoaderPicker: some View {
        VStack(alignment: .leading, spacing: 8) {
            Text("game.form.modloader".localized())
                .font(.subheadline)
                .foregroundColor(.primary)
            Picker("", selection: $selectedModLoader) {
                ForEach(AppConstants.modLoaders, id: \.self) {
                    Text($0).tag($0)
                }
            }
            .labelsHidden()
            .pickerStyle(MenuPickerStyle())
            .disabled(gameSetupService.downloadState.isDownloading)
            .onChange(of: selectedModLoader) { _, new in
                Task {
                    let compatibleVersions =
                        await CommonService.compatibleVersions(for: new)
                    await updateAvailableVersions(compatibleVersions)
                }
            }
            .onAppear {
                Task {
                    let compatibleVersions =
                        await CommonService.compatibleVersions(
                            for: selectedModLoader
                        )
                    await updateAvailableVersions(compatibleVersions)
                }
            }
        }
    }

    private var gameNameSection: some View {

        FormSection {
            HStack(alignment: .center) {
                VStack(alignment: .leading, spacing: 8) {
                    HStack {
                        Text("game.form.name".localized())
                            .font(.subheadline)
                            .foregroundColor(.primary)
                        if isGameNameDuplicate {
                            Spacer()
                            Text("game.form.name.duplicate".localized())
                                .foregroundColor(.red)
                                .font(.caption)
                                .padding(.trailing, 4)
                        }
                    }
                    TextField(
                        "game.form.name.placeholder".localized(),
                        text: $gameName
                    )
                    .textFieldStyle(.roundedBorder)
                    .foregroundColor(.primary)
                    .focused($isGameNameFocused)
                    .disabled(gameSetupService.downloadState.isDownloading)
                }
                .disabled(gameSetupService.downloadState.isDownloading)
            }
        }
        .onChange(of: gameName) { _, newName in
            Task {
                let isDuplicate = await checkGameNameDuplicate(newName)
                if isDuplicate != isGameNameDuplicate {
                    isGameNameDuplicate = isDuplicate
                }
            }
        }
    }

    private var downloadProgressSection: some View {
        VStack(spacing: 24) {
            FormSection {
                DownloadProgressRow(
                    title: "download.core.title".localized(),
                    progress: gameSetupService.downloadState.coreProgress,
                    currentFile: gameSetupService.downloadState.currentCoreFile,
                    completed: gameSetupService.downloadState
                        .coreCompletedFiles,
                    total: gameSetupService.downloadState.coreTotalFiles,
                    version: nil
                )
            }
            FormSection {
                DownloadProgressRow(
                    title: "download.resources.title".localized(),
                    progress: gameSetupService.downloadState.resourcesProgress,
                    currentFile: gameSetupService.downloadState
                        .currentResourceFile,
                    completed: gameSetupService.downloadState
                        .resourcesCompletedFiles,
                    total: gameSetupService.downloadState.resourcesTotalFiles,
                    version: nil
                )
            }

            if selectedModLoader.lowercased() == "fabric" || selectedModLoader.lowercased() == "quilt" {
                FormSection {
                    DownloadProgressRow(
                        title: (selectedModLoader.lowercased() == "fabric"
                            ? "fabric.loader.title" : "quilt.loader.title")
                            .localized(),
                        progress: gameSetupService.fabricDownloadState
                            .coreProgress,
                        currentFile: gameSetupService.fabricDownloadState
                            .currentCoreFile,
                        completed: gameSetupService.fabricDownloadState
                            .coreCompletedFiles,
                        total: gameSetupService.fabricDownloadState
                            .coreTotalFiles,
                        version: nil
                    )
                }
            }
            if selectedModLoader.lowercased() == "forge" {
                FormSection {
                    DownloadProgressRow(
                        title: "forge.loader.title".localized(),
                        progress: gameSetupService.forgeDownloadState
                            .coreProgress,
                        currentFile: gameSetupService.forgeDownloadState
                            .currentCoreFile,
                        completed: gameSetupService.forgeDownloadState
                            .coreCompletedFiles,
                        total: gameSetupService.forgeDownloadState
                            .coreTotalFiles,
                        version: nil
                    )
                }
            }
            if selectedModLoader.lowercased() == "neoforge" {
                FormSection {
                    DownloadProgressRow(
                        title: "neoforge.loader.title".localized(),
                        progress: gameSetupService.neoForgeDownloadState
                            .coreProgress,
                        currentFile: gameSetupService.neoForgeDownloadState
                            .currentCoreFile,
                        completed: gameSetupService.neoForgeDownloadState
                            .coreCompletedFiles,
                        total: gameSetupService.neoForgeDownloadState
                            .coreTotalFiles,
                        version: nil
                    )
                }
            }
        }
    }

    private var footerView: some View {
        HStack {
            cancelButton
            Spacer()
            confirmButton
        }
    }

    private var cancelButton: some View {
        Button("common.cancel".localized()) {
            if gameSetupService.downloadState.isDownloading {
                downloadTask?.cancel()
                downloadTask = nil
            } else {
                dismiss()
            }
        }
        .keyboardShortcut(.cancelAction)
    }

    private var confirmButton: some View {
        Button {
            downloadTask?.cancel()
            downloadTask = Task {
                await saveGame()
            }
        } label: {
            HStack {
                if gameSetupService.downloadState.isDownloading {
                    ProgressView()
                        .controlSize(.small)
                } else {
                    Text("common.confirm".localized())
                }
            }
        }
        .keyboardShortcut(.defaultAction)
        .disabled(!isFormValid || gameSetupService.downloadState.isDownloading)
    }

    // MARK: - Helper Methods

    /// 更新可用版本并设置默认选择
    private func updateAvailableVersions(_ versions: [String]) async {
        await MainActor.run {
            self.availableVersions = versions
            // 如果当前选中的版本不在兼容版本列表中，选择第一个兼容版本
            if !versions.contains(self.selectedGameVersion) && !versions.isEmpty {
                self.selectedGameVersion = versions.first!
            }
        }

        // 获取当前选中版本的时间信息
        if !versions.isEmpty {
            let targetVersion =
                versions.contains(self.selectedGameVersion)
                ? self.selectedGameVersion : versions.first!
            let timeString = await MinecraftService.fetchVersionTime(
                for: targetVersion
            )
            await MainActor.run {
                self.versionTime = timeString
            }
        }
    }

    /// 初始化版本选择器
    private func initializeVersionPicker() async {
        let compatibleVersions = await CommonService.compatibleVersions(
            for: selectedModLoader
        )
        await updateAvailableVersions(compatibleVersions)
    }

    private var isFormValid: Bool {
        !gameName.isEmpty && !isGameNameDuplicate
    }

    private func handleNonCriticalError(_ error: GlobalError, message: String) {
        Logger.shared.error("\(message): \(error.chineseMessage)")
        GlobalErrorHandler.shared.handle(error)
    }

    private func handleImagePickerResult(_ result: Result<[URL], Error>) {
        switch result {
        case .success(let urls):
            guard let url = urls.first else {
                handleNonCriticalError(
                    GlobalError.validation(
                        chineseMessage: "未选择文件",
                        i18nKey: "error.validation.no_file_selected",
                        level: .notification
                    ),
                    message: "error.image.pick.failed".localized()
                )
                return
            }
            guard url.startAccessingSecurityScopedResource() else {
                handleNonCriticalError(
                    GlobalError.fileSystem(
                        chineseMessage: "无法访问所选文件",
                        i18nKey: "error.filesystem.file_access_failed",
                        level: .notification
                    ),
                    message: "error.image.access.failed".localized()
                )
                return
            }
            defer { url.stopAccessingSecurityScopedResource() }
            Task { @MainActor in
                do {
                    let data = try Data(contentsOf: url)
                    let tempURL = FileManager.default.temporaryDirectory
                        .appendingPathComponent(UUID().uuidString + ".png")
                    try data.write(to: tempURL)
                    pendingIconURL = tempURL
                    pendingIconData = data
                    iconImage = nil
                } catch {
                    handleNonCriticalError(
                        GlobalError.fileSystem(
                            chineseMessage: "无法读取图片文件",
                            i18nKey: "error.filesystem.image_read_failed",
                            level: .notification
                        ),
                        message: "error.image.read.failed".localized()
                    )
                }
            }
        case .failure(let error):
            let globalError = GlobalError.from(error)
            handleNonCriticalError(
                globalError,
                message: "error.image.pick.failed".localized()
            )
        }
    }

    private func handleImageDrop(_ providers: [NSItemProvider]) -> Bool {
        guard let provider = providers.first else {
            Logger.shared.error("图片拖放失败：没有提供者")
            return false
        }

        if provider.hasItemConformingToTypeIdentifier(UTType.image.identifier) {
            provider.loadDataRepresentation(
                forTypeIdentifier: UTType.image.identifier
            ) { data, error in
                if let error = error {
                    DispatchQueue.main.async {
                        let globalError = GlobalError.from(error)
                        handleNonCriticalError(
                            globalError,
                            message: "error.image.load.drag.failed".localized()
                        )
                    }
                    return
                }

                if let data = data {
                    DispatchQueue.main.async {
                        let tempURL = FileManager.default.temporaryDirectory
                            .appendingPathComponent(UUID().uuidString + ".png")
                        do {
                            try data.write(to: tempURL)
                            pendingIconURL = tempURL
                            pendingIconData = data
                            iconImage = nil
                        } catch {
                            handleNonCriticalError(
                                GlobalError.fileSystem(
                                    chineseMessage: "图片保存失败",
                                    i18nKey:
                                        "error.filesystem.image_save_failed",
                                    level: .notification
                                ),
                                message: "error.image.save.failed".localized()
                            )
                        }
                    }
                }
            }
            return true
        }
        Logger.shared.warning("图片拖放失败：不支持的类型")
        return false
    }

    // MARK: - Game Save Methods
    private func saveGame() async {
        await gameSetupService.saveGame(
            gameName: gameName,
            gameIcon: gameIcon,
            selectedGameVersion: selectedGameVersion,
            selectedModLoader: selectedModLoader,
            pendingIconData: pendingIconData,
            playerListViewModel: playerListViewModel,
            gameRepository: gameRepository,
            onSuccess: {
                Task { @MainActor in
                    self.dismiss()
                }
            },
            onError: { error, message in
                Task { @MainActor in
                    self.handleNonCriticalError(error, message: message)
                }
            }
        )
    }

    private func checkGameNameDuplicate(_ name: String) async -> Bool {
        return await gameSetupService.checkGameNameDuplicate(name)
    }
}<|MERGE_RESOLUTION|>--- conflicted
+++ resolved
@@ -153,20 +153,10 @@
                         EmptyView()
                     }
                 }
-<<<<<<< HEAD
             } else {
                 let iconURL = AppPaths.profileDirectory(gameName: gameName).appendingPathComponent(AppConstants.defaultGameIcon)
                 if FileManager.default.fileExists(atPath: iconURL.path) {
                     AsyncImage(url: iconURL) { phase in
-=======
-            } else if let iconURL = AppPaths.profileDirectory(
-                gameName: gameName
-            )?
-            .appendingPathComponent(AppConstants.defaultGameIcon),
-
-            FileManager.default.fileExists(atPath: iconURL.path) {
-                AsyncImage(url: iconURL) { phase in
->>>>>>> 3023d098
                     switch phase {
                     case .empty:
                         ProgressView()
@@ -196,11 +186,10 @@
                         EmptyView()
                     }
                 }
-                } else {
-                    RoundedRectangle(cornerRadius: Constants.cornerRadius)
-                        .stroke(Color.accentColor.opacity(0.3), lineWidth: 1)
-                        .background(Color.gray.opacity(0.08))
-                }
+            } else {
+                RoundedRectangle(cornerRadius: Constants.cornerRadius)
+                    .stroke(Color.accentColor.opacity(0.3), lineWidth: 1)
+                    .background(Color.gray.opacity(0.08))
             }
         }
         .frame(width: Constants.iconSize, height: Constants.iconSize)
