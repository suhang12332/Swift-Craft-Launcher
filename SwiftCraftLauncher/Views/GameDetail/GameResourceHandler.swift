--- conflicted
+++ resolved
@@ -9,19 +9,9 @@
         gameRepository: GameRepository,
         addButtonState: Binding<ModrinthDetailCardView.AddButtonState>
     ) {
-<<<<<<< HEAD
         guard let gameInfo = gameInfo else { return }
         let modsDir = AppPaths.modsDirectory(gameName: gameInfo.gameName)
         ModScanner.shared.isModInstalled(projectId: project.projectId, in: modsDir) { installed in
-=======
-        guard let gameInfo = gameInfo,
-            let modsDir = AppPaths.modsDirectory(gameName: gameInfo.gameName)
-        else { return }
-        ModScanner.shared.isModInstalled(
-            projectId: project.projectId,
-            in: modsDir
-        ) { installed in
->>>>>>> 3023d098
             DispatchQueue.main.async {
                 if installed {
                     addButtonState.wrappedValue = .installed
