--- conflicted
+++ resolved
@@ -14,17 +14,6 @@
         VStack {
             HStack {
                 // 项目图标
-<<<<<<< HEAD
-                if let iconUrl = projectDetail.iconUrl,
-                    let url = URL(string: iconUrl) {
-                    AsyncImage(url: url) { image in
-                        image
-                            .resizable()
-                            .aspectRatio(contentMode: .fit)
-                    } placeholder: {
-                        RoundedRectangle(cornerRadius: 8)
-                            .fill(Color.secondary.opacity(0.2))
-=======
                 if let iconUrl = projectDetail.iconUrl, let url = URL(string: iconUrl) {
                     ProxyAsyncImage(url: url) { phase in
                         switch phase {
@@ -42,7 +31,6 @@
                             RoundedRectangle(cornerRadius: 8)
                                 .fill(Color.secondary.opacity(0.2))
                         }
->>>>>>> 467922c8
                     }
                     .frame(width: 64, height: 64)
                     .cornerRadius(8)
