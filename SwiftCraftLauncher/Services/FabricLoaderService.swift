import Foundation

class FabricLoaderService {

    /// 获取所有 Loader 版本（静默版本）
    /// - Parameter minecraftVersion: Minecraft 版本
    /// - Returns: 加载器版本列表，失败时返回空数组
    static func fetchAllLoaderVersions(for minecraftVersion: String) async -> [FabricLoader] {
        do {
            return try await fetchAllLoaderVersionsThrowing(for: minecraftVersion)
        } catch {
            let globalError = GlobalError.from(error)
            Logger.shared.error("获取 Fabric 加载器版本失败: \(globalError.chineseMessage)")
            GlobalErrorHandler.shared.handle(globalError)
            return []
        }
    }

    /// 获取所有 Loader 版本（抛出异常版本）
    /// - Parameter minecraftVersion: Minecraft 版本
    /// - Returns: 加载器版本列表
    /// - Throws: GlobalError 当操作失败时
    static func fetchAllLoaderVersionsThrowing(for minecraftVersion: String) async throws -> [FabricLoader] {
        let url = URLConfig.API.Fabric.loader.appendingPathComponent(minecraftVersion)
<<<<<<< HEAD
        let (data, response) = try await URLSession.shared.data(from: url)

=======
        let (data, response) = try await NetworkManager.shared.data(from: url)
        
>>>>>>> 467922c8
        guard let httpResponse = response as? HTTPURLResponse, httpResponse.statusCode == 200 else {
            throw GlobalError.download(
                chineseMessage: "获取 Fabric 加载器版本失败: HTTP \(response)",
                i18nKey: "error.download.fabric_loader_fetch_failed",
                level: .notification
            )
        }

        var result: [FabricLoader] = []
        do {
            if let jsonArray = try JSONSerialization.jsonObject(with: data) as? [[String: Any]] {
                for item in jsonArray {
                    let singleData = try JSONSerialization.data(withJSONObject: item)
                    let decoder = JSONDecoder()
                    if let loader = try? decoder.decode(FabricLoader.self, from: singleData) {
                        result.append(loader)
                    }
                }
            }
            return result
        } catch {
            throw GlobalError.validation(
                chineseMessage: "解析 Fabric 加载器版本数据失败: \(error.localizedDescription)",
                i18nKey: "error.validation.fabric_loader_parse_failed",
                level: .notification
            )
        }
    }

    /// 获取最新的稳定版 Loader 版本（抛出异常版本）
    /// - Parameter minecraftVersion: Minecraft 版本
    /// - Returns: 最新的稳定版加载器
    /// - Throws: GlobalError 当操作失败时
    static func fetchLatestStableLoaderVersion(for minecraftVersion: String) async throws -> ModrinthLoader {

        let allLoaders = await fetchAllLoaderVersions(for: minecraftVersion)
        let stableLoaders = allLoaders.filter { $0.loader.stable }
        guard let firstStable = stableLoaders.first else {
            throw GlobalError.validation(
                chineseMessage: "未找到稳定版 Fabric 加载器",
                i18nKey: "error.validation.fabric_loader_no_stable_found",
                level: .notification
            )
        }
        let fabricVersion = firstStable.loader.version
        let cacheKey = "\(minecraftVersion)-\(fabricVersion)"
        // 1. 查全局缓存

        if let cached = AppCacheManager.shared.get(namespace: "fabric", key: cacheKey, as: ModrinthLoader.self) {
            return cached
        }
        // 2. 直接下载 version.json
        let (data, response) = try await NetworkManager.shared.data(from: URLConfig.API.Modrinth.loaderProfile(loader: "fabric", version: fabricVersion))
        guard let httpResponse = response as? HTTPURLResponse, httpResponse.statusCode == 200 else {
            throw GlobalError.download(
                chineseMessage: "获取 Fabric profile 失败: HTTP \(response)",
                i18nKey: "error.download.fabric_profile_fetch_failed",
                level: .notification
            )
        }

        var loader = try JSONDecoder().decode(ModrinthLoader.self, from: data)
        loader.version = fabricVersion
        // 处理 ${modrinth.gameVersion} 占位符
        loader = CommonService.processGameVersionPlaceholders(loader: loader, gameVersion: minecraftVersion)
        AppCacheManager.shared.setSilently(namespace: "fabric", key: cacheKey, value: loader)
        return loader
    }

    /// 封装 Fabric 设置流程：获取版本、下载、生成 Classpath（静默版本）
    /// - Parameters:
    ///   - gameVersion: 游戏版本
    ///   - gameInfo: 游戏信息
    ///   - onProgressUpdate: 进度更新回调
    /// - Returns: 设置结果，失败时返回 nil
    static func setupFabric(
        for gameVersion: String,
        gameInfo: GameVersionInfo,
        onProgressUpdate: @escaping (String, Int, Int) -> Void
    ) async -> (loaderVersion: String, classpath: String, mainClass: String)? {
        do {
            return try await setupFabricThrowing(for: gameVersion, gameInfo: gameInfo, onProgressUpdate: onProgressUpdate)
        } catch {

            let globalError = GlobalError.from(error)
            Logger.shared.error("Fabric 设置失败: \(globalError.chineseMessage)")
            GlobalErrorHandler.shared.handle(globalError)
            return nil
        }
    }

    /// 封装 Fabric 设置流程：获取版本、下载、生成 Classpath（抛出异常版本）
    /// - Parameters:
    ///   - gameVersion: 游戏版本
    ///   - gameInfo: 游戏信息
    ///   - onProgressUpdate: 进度更新回调
    /// - Returns: 设置结果
    /// - Throws: GlobalError 当操作失败时
    static func setupFabricThrowing(
        for gameVersion: String,
        gameInfo: GameVersionInfo,
        onProgressUpdate: @escaping (String, Int, Int) -> Void
    ) async throws -> (loaderVersion: String, classpath: String, mainClass: String) {
        let fabricProfile = try await fetchLatestStableLoaderVersion(for: gameVersion)
        let librariesDirectory = AppPaths.librariesDirectory
        let fileManager = CommonFileManager(librariesDir: librariesDirectory)
        fileManager.onProgressUpdate = onProgressUpdate
        await fileManager.downloadFabricJars(libraries: fabricProfile.libraries)
        let classpathString = CommonService.generateFabricClasspath(from: fabricProfile, librariesDir: librariesDirectory)
        let mainClass = fabricProfile.mainClass
        return (loaderVersion: fabricProfile.version!, classpath: classpathString, mainClass: mainClass)
    }

    /// 设置 Fabric 加载器（静默版本）
    /// - Parameters:
    ///   - gameVersion: 游戏版本
    ///   - gameInfo: 游戏信息
    ///   - onProgressUpdate: 进度更新回调
    /// - Returns: 设置结果，失败时返回 nil
    static func setup(
        for gameVersion: String,
        gameInfo: GameVersionInfo,
        onProgressUpdate: @escaping (String, Int, Int) -> Void
    ) async -> (loaderVersion: String, classpath: String, mainClass: String)? {
        return await setupFabric(for: gameVersion, gameInfo: gameInfo, onProgressUpdate: onProgressUpdate)
    }

    /// 设置 Fabric 加载器（抛出异常版本）
    /// - Parameters:
    ///   - gameVersion: 游戏版本
    ///   - gameInfo: 游戏信息
    ///   - onProgressUpdate: 进度更新回调
    /// - Returns: 设置结果
    /// - Throws: GlobalError 当操作失败时
    static func setupThrowing(
        for gameVersion: String,
        gameInfo: GameVersionInfo,
        onProgressUpdate: @escaping (String, Int, Int) -> Void
    ) async throws -> (loaderVersion: String, classpath: String, mainClass: String) {
        return try await setupFabricThrowing(for: gameVersion, gameInfo: gameInfo, onProgressUpdate: onProgressUpdate)
    }
}

extension FabricLoaderService: ModLoaderHandler {}<|MERGE_RESOLUTION|>--- conflicted
+++ resolved
@@ -15,20 +15,15 @@
             return []
         }
     }
-
+    
     /// 获取所有 Loader 版本（抛出异常版本）
     /// - Parameter minecraftVersion: Minecraft 版本
     /// - Returns: 加载器版本列表
     /// - Throws: GlobalError 当操作失败时
     static func fetchAllLoaderVersionsThrowing(for minecraftVersion: String) async throws -> [FabricLoader] {
         let url = URLConfig.API.Fabric.loader.appendingPathComponent(minecraftVersion)
-<<<<<<< HEAD
-        let (data, response) = try await URLSession.shared.data(from: url)
-
-=======
         let (data, response) = try await NetworkManager.shared.data(from: url)
         
->>>>>>> 467922c8
         guard let httpResponse = response as? HTTPURLResponse, httpResponse.statusCode == 200 else {
             throw GlobalError.download(
                 chineseMessage: "获取 Fabric 加载器版本失败: HTTP \(response)",
@@ -36,7 +31,7 @@
                 level: .notification
             )
         }
-
+        
         var result: [FabricLoader] = []
         do {
             if let jsonArray = try JSONSerialization.jsonObject(with: data) as? [[String: Any]] {
@@ -56,8 +51,12 @@
                 level: .notification
             )
         }
+        
+        
     }
 
+    
+    
     /// 获取最新的稳定版 Loader 版本（抛出异常版本）
     /// - Parameter minecraftVersion: Minecraft 版本
     /// - Returns: 最新的稳定版加载器
@@ -76,7 +75,7 @@
         let fabricVersion = firstStable.loader.version
         let cacheKey = "\(minecraftVersion)-\(fabricVersion)"
         // 1. 查全局缓存
-
+        
         if let cached = AppCacheManager.shared.get(namespace: "fabric", key: cacheKey, as: ModrinthLoader.self) {
             return cached
         }
@@ -89,15 +88,17 @@
                 level: .notification
             )
         }
-
+        
         var loader = try JSONDecoder().decode(ModrinthLoader.self, from: data)
         loader.version = fabricVersion
         // 处理 ${modrinth.gameVersion} 占位符
         loader = CommonService.processGameVersionPlaceholders(loader: loader, gameVersion: minecraftVersion)
         AppCacheManager.shared.setSilently(namespace: "fabric", key: cacheKey, value: loader)
         return loader
+                
     }
-
+    
+    
     /// 封装 Fabric 设置流程：获取版本、下载、生成 Classpath（静默版本）
     /// - Parameters:
     ///   - gameVersion: 游戏版本
@@ -112,14 +113,14 @@
         do {
             return try await setupFabricThrowing(for: gameVersion, gameInfo: gameInfo, onProgressUpdate: onProgressUpdate)
         } catch {
-
+            
             let globalError = GlobalError.from(error)
             Logger.shared.error("Fabric 设置失败: \(globalError.chineseMessage)")
             GlobalErrorHandler.shared.handle(globalError)
             return nil
         }
     }
-
+    
     /// 封装 Fabric 设置流程：获取版本、下载、生成 Classpath（抛出异常版本）
     /// - Parameters:
     ///   - gameVersion: 游戏版本
@@ -155,7 +156,7 @@
     ) async -> (loaderVersion: String, classpath: String, mainClass: String)? {
         return await setupFabric(for: gameVersion, gameInfo: gameInfo, onProgressUpdate: onProgressUpdate)
     }
-
+    
     /// 设置 Fabric 加载器（抛出异常版本）
     /// - Parameters:
     ///   - gameVersion: 游戏版本
@@ -172,4 +173,4 @@
     }
 }
 
-extension FabricLoaderService: ModLoaderHandler {}+extension FabricLoaderService: ModLoaderHandler {} 