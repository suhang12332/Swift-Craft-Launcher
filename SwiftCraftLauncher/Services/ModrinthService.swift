--- conflicted
+++ resolved
@@ -586,11 +586,7 @@
     /// - Parameter completion: 完成回调
     static func fetchModrinthDetail(by hash: String, completion: @escaping (ModrinthProjectDetail?) -> Void) {
         let url = URLConfig.API.Modrinth.versionFile(hash: hash)
-<<<<<<< HEAD
-        let task = URLSession.shared.dataTask(with: url) { data, _, _ in
-=======
         let task = NetworkManager.shared.urlSession.dataTask(with: url) { data, response, error in
->>>>>>> 467922c8
             guard let data = data else {
                 completion(nil)
                 return
