--- conflicted
+++ resolved
@@ -120,7 +120,6 @@
     private func calculateTotalFiles(_ manifest: MinecraftVersionManifest) -> Int {
         1 + manifest.libraries.count + 1 + 1  // Client JAR + Libraries + Asset index + Logging config
     }
-<<<<<<< HEAD
     
     private func createDirectories(manifestId: String, gameName: String) throws {
         let profileDirectory = AppPaths.profileDirectory(gameName: gameName)
@@ -131,33 +130,6 @@
             profileDirectory
         ]
         let profileSubfolders = AppPaths.profileSubdirectories.map { profileDirectory.appendingPathComponent($0) }
-=======
-
-    private func createDirectories(
-        manifestId: String,
-        gameName: String
-    ) throws {
-        guard
-            let profileDirectory = AppPaths.profileDirectory(gameName: gameName)
-        else {
-            throw GlobalError.configuration(
-                chineseMessage: "无法获取必要的目录路径",
-                i18nKey: "error.configuration.required_directories_not_found",
-                level: .notification
-            )
-        }
-        let directoriesToCreate =
-            Constants.metaSubdirectories.map {
-                AppPaths.metaDirectory.appendingPathComponent($0)
-            } + [
-                AppPaths.metaDirectory.appendingPathComponent("versions")
-                    .appendingPathComponent(manifestId),
-                profileDirectory,
-            ]
-        let profileSubfolders = AppPaths.profileSubdirectories.map {
-            profileDirectory.appendingPathComponent($0)
-        }
->>>>>>> 3023d098
         let allDirectories = directoriesToCreate + profileSubfolders
 
         for directory in allDirectories {
