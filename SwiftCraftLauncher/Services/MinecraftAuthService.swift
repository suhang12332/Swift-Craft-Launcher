--- conflicted
+++ resolved
@@ -72,15 +72,9 @@
 
         let body = "client_id=\(clientId)&scope=\(scope.addingPercentEncoding(withAllowedCharacters: .urlQueryAllowed) ?? scope)"
         request.httpBody = body.data(using: .utf8)
-<<<<<<< HEAD
-
-        let (data, response) = try await URLSession.shared.data(for: request)
-
-=======
         
         let (data, response) = try await NetworkManager.shared.data(for: request)
         
->>>>>>> 467922c8
         guard let httpResponse = response as? HTTPURLResponse, httpResponse.statusCode == 200 else {
             throw GlobalError.download(
                 chineseMessage: "请求设备代码失败: HTTP \(response)",
@@ -177,15 +171,9 @@
 
         let body = "grant_type=urn:ietf:params:oauth:grant-type:device_code&client_id=\(clientId)&device_code=\(deviceCode)"
         request.httpBody = body.data(using: .utf8)
-<<<<<<< HEAD
-
+        
         let (data, response) = try await URLSession.shared.data(for: request)
-
-=======
-        
-        let (data, response) = try await NetworkManager.shared.data(for: request)
-        
->>>>>>> 467922c8
+        
         guard let httpResponse = response as? HTTPURLResponse else {
             throw GlobalError.download(
                 chineseMessage: "请求访问令牌失败: 无效的 HTTP 响应",
@@ -294,15 +282,9 @@
                 level: .notification
             )
         }
-<<<<<<< HEAD
-
+        
         let (data, response) = try await URLSession.shared.data(for: request)
-
-=======
-        
-        let (data, response) = try await NetworkManager.shared.data(for: request)
-        
->>>>>>> 467922c8
+        
         guard let httpResponse = response as? HTTPURLResponse, httpResponse.statusCode == 200 else {
             throw GlobalError.download(
                 chineseMessage: "获取 Xbox Live 令牌失败: HTTP \(response)",
@@ -360,15 +342,9 @@
                 level: .notification
             )
         }
-<<<<<<< HEAD
-
+        
         let (xstsData, xstsResponse) = try await URLSession.shared.data(for: xstsRequest)
-
-=======
-        
-        let (xstsData, xstsResponse) = try await NetworkManager.shared.data(for: xstsRequest)
-        
->>>>>>> 467922c8
+        
         guard let xstsHttpResponse = xstsResponse as? HTTPURLResponse, xstsHttpResponse.statusCode == 200 else {
             throw GlobalError.download(
                 chineseMessage: "获取 XSTS 令牌失败: HTTP \(xstsResponse)",
@@ -407,15 +383,9 @@
                 level: .notification
             )
         }
-<<<<<<< HEAD
-
+        
         let (minecraftData, minecraftResponse) = try await URLSession.shared.data(for: minecraftRequest)
-
-=======
-        
-        let (minecraftData, minecraftResponse) = try await NetworkManager.shared.data(for: minecraftRequest)
-        
->>>>>>> 467922c8
+        
         guard let minecraftHttpResponse = minecraftResponse as? HTTPURLResponse, minecraftHttpResponse.statusCode == 200 else {
             throw GlobalError.download(
                 chineseMessage: "获取 Minecraft 访问令牌失败: HTTP \(minecraftResponse)",
@@ -455,15 +425,9 @@
         let url = URLConfig.API.Authentication.minecraftProfile
         var request = URLRequest(url: url)
         request.setValue("Bearer \(accessToken)", forHTTPHeaderField: "Authorization")
-<<<<<<< HEAD
-
+        
         let (data, response) = try await URLSession.shared.data(for: request)
-
-=======
-        
-        let (data, response) = try await NetworkManager.shared.data(for: request)
-        
->>>>>>> 467922c8
+        
         guard let httpResponse = response as? HTTPURLResponse, httpResponse.statusCode == 200 else {
             throw GlobalError.download(
                 chineseMessage: "获取 Minecraft 用户资料失败: HTTP \(response)",
@@ -615,15 +579,9 @@
 
         let body = "grant_type=refresh_token&client_id=\(clientId)&refresh_token=\(refreshToken)"
         request.httpBody = body.data(using: .utf8)
-<<<<<<< HEAD
-
+        
         let (data, response) = try await URLSession.shared.data(for: request)
-
-=======
-        
-        let (data, response) = try await NetworkManager.shared.data(for: request)
-        
->>>>>>> 467922c8
+        
         guard let httpResponse = response as? HTTPURLResponse else {
             throw GlobalError.download(
                 chineseMessage: "刷新访问令牌失败: 无效的 HTTP 响应",
