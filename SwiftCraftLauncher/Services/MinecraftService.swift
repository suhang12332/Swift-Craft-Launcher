--- conflicted
+++ resolved
@@ -132,13 +132,8 @@
         Logger.shared.info("正在从以下地址获取 Mojang 版本清单：\(url.absoluteString)")
 
         do {
-<<<<<<< HEAD
-            let (manifestData, response) = try await URLSession.shared.data(from: url)
-
-=======
             let (manifestData, response) = try await NetworkManager.shared.data(from: url)
             
->>>>>>> 467922c8
             guard let httpResponse = response as? HTTPURLResponse, httpResponse.statusCode == 200 else {
                 throw GlobalError.download(
                     chineseMessage: "获取版本清单失败: HTTP \(response)",
