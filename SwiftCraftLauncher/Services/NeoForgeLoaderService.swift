import Foundation

class NeoForgeLoaderService {

    /// 获取最新的可用 NeoForge 版本
    static func fetchLatestNeoForgeVersion(for minecraftVersion: String) async throws -> LoaderInfo {
        guard let result = await CommonService.fetchAllLoaderVersions(type: "neo", minecraftVersion: minecraftVersion) else {
            throw GlobalError.resource(
                chineseMessage: "未找到 Minecraft \(minecraftVersion) 的 NeoForge 加载器版本",
                i18nKey: "error.resource.neoforge_loader_version_not_found",
                level: .notification
            )
        }

        // 先过滤出 stable 为 true 的加载器
        let stableLoaders = result.loaders.filter { $0.stable }

        // 如果过滤结果不为空，则返回第一个稳定版本，否则直接返回第一个
        if !stableLoaders.isEmpty {
            return stableLoaders.first!
        } else {
            return result.loaders.first!
        }
    }

    /// 获取所有可用NeoForge版本的version字符串集合
    static func fetchAllNeoForgeVersions(for minecraftVersion: String) async throws -> LoaderVersion {
        guard let result = await CommonService.fetchAllLoaderVersions(type: "neo", minecraftVersion: minecraftVersion) else {
            throw GlobalError.resource(
                chineseMessage: "未找到 Minecraft \(minecraftVersion) 的 NeoForge 加载器版本",
                i18nKey: "error.resource.neoforge_loader_version_not_found",
                level: .notification
            )
        }
        return result
    }

    /// 获取最新的 NeoForge profile（version.json）不拼接的client
    static func fetchLatestNeoForgeProfile(for minecraftVersion: String) async throws -> ModrinthLoader {
        let result = try await fetchLatestNeoForgeVersion(for: minecraftVersion)
        let neoForgeVersion = result.id
        let cacheKey = "\(minecraftVersion)-\(neoForgeVersion)"
        // 1. 查全局缓存
        if let cached = AppCacheManager.shared.get(namespace: "neoforge", key: cacheKey, as: ModrinthLoader.self) {
            return cached
        }
<<<<<<< HEAD

        let (data, response) = try await URLSession.shared.data(from: URL(string: result.url)!)

=======
        let (data, response) = try await NetworkManager.shared.data(from: URL(string: result.url)!)
>>>>>>> 467922c8
        guard let httpResponse = response as? HTTPURLResponse, httpResponse.statusCode == 200 else {
            throw GlobalError.download(
                chineseMessage: "获取 NeoForge profile 失败: HTTP \(response)",
                i18nKey: "error.download.neoforge_profile_fetch_failed",
                level: .notification
            )
        }

        var loader = try JSONDecoder().decode(ModrinthLoader.self, from: data)

        loader.version = neoForgeVersion
        AppCacheManager.shared.setSilently(namespace: "neoforge", key: cacheKey, value: loader)
        return loader
    }

    /// 安装并准备 NeoForge，返回 (loaderVersion, classpath, mainClass)
    static func setupNeoForge(
        for gameVersion: String,
        gameInfo: GameVersionInfo,
        onProgressUpdate: @escaping (String, Int, Int) -> Void
    ) async throws -> (loaderVersion: String, classpath: String, mainClass: String) {
        let neoForgeProfile = try await fetchLatestNeoForgeProfile(for: gameVersion)
        let librariesDirectory = AppPaths.librariesDirectory
        let fileManager = CommonFileManager(librariesDir: librariesDirectory)
        fileManager.onProgressUpdate = onProgressUpdate

        // 第一步：下载所有downloadable=true的库文件
        let downloadableLibraries = neoForgeProfile.libraries.filter { $0.downloads != nil }
        let totalDownloads = downloadableLibraries.count
        await fileManager.downloadForgeJars(libraries: neoForgeProfile.libraries)

        // 第二步：执行processors（如果存在）
        if let processors = neoForgeProfile.processors, !processors.isEmpty {
            try await fileManager.executeProcessors(
                processors: processors,
                librariesDir: librariesDirectory,
                gameVersion: gameVersion,
                data: neoForgeProfile.data,
                gameName: gameInfo.gameName,
                onProgressUpdate: { message, currentProcessor, totalProcessors in
                    // 将处理器进度消息转换为下载进度格式
                    // 总任务数 = 下载数 + 处理器数
                    let totalTasks = totalDownloads + totalProcessors
                    let completedTasks = totalDownloads + currentProcessor
                    onProgressUpdate(message, completedTasks, totalTasks)
                }
            )
        }

        let classpathString = CommonService.generateClasspath(from: neoForgeProfile, librariesDir: librariesDirectory)
        let mainClass = neoForgeProfile.mainClass
        return (loaderVersion: neoForgeProfile.version!, classpath: classpathString, mainClass: mainClass)
    }

    /// 设置 NeoForge 加载器（静默版本）
    /// - Parameters:
    ///   - gameVersion: 游戏版本
    ///   - gameInfo: 游戏信息
    ///   - onProgressUpdate: 进度更新回调
    /// - Returns: 设置结果，失败时返回 nil
    static func setup(
        for gameVersion: String,
        gameInfo: GameVersionInfo,
        onProgressUpdate: @escaping (String, Int, Int) -> Void
    ) async -> (loaderVersion: String, classpath: String, mainClass: String)? {
        do {
            return try await setupThrowing(for: gameVersion, gameInfo: gameInfo, onProgressUpdate: onProgressUpdate)
        } catch {
            let globalError = GlobalError.from(error)
            Logger.shared.error("NeoForge 设置失败: \(globalError.chineseMessage)")
            GlobalErrorHandler.shared.handle(globalError)
            return nil
        }
    }

    /// 设置 NeoForge 加载器（抛出异常版本）
    /// - Parameters:
    ///   - gameVersion: 游戏版本
    ///   - gameInfo: 游戏信息
    ///   - onProgressUpdate: 进度更新回调
    /// - Returns: 设置结果
    /// - Throws: GlobalError 当操作失败时
    static func setupThrowing(
        for gameVersion: String,
        gameInfo: GameVersionInfo,
        onProgressUpdate: @escaping (String, Int, Int) -> Void
    ) async throws -> (loaderVersion: String, classpath: String, mainClass: String) {
        return try await setupNeoForge(for: gameVersion, gameInfo: gameInfo, onProgressUpdate: onProgressUpdate)
    }
}

extension NeoForgeLoaderService: ModLoaderHandler {}<|MERGE_RESOLUTION|>--- conflicted
+++ resolved
@@ -44,13 +44,7 @@
         if let cached = AppCacheManager.shared.get(namespace: "neoforge", key: cacheKey, as: ModrinthLoader.self) {
             return cached
         }
-<<<<<<< HEAD
-
-        let (data, response) = try await URLSession.shared.data(from: URL(string: result.url)!)
-
-=======
         let (data, response) = try await NetworkManager.shared.data(from: URL(string: result.url)!)
->>>>>>> 467922c8
         guard let httpResponse = response as? HTTPURLResponse, httpResponse.statusCode == 200 else {
             throw GlobalError.download(
                 chineseMessage: "获取 NeoForge profile 失败: HTTP \(response)",
