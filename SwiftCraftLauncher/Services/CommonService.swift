import Foundation

class CommonService {

    /// 根据 mod loader 获取适配的版本列表（静默版本）
    /// - Parameter loader: 加载器类型
    /// - Returns: 兼容的版本列表
    static func compatibleVersions(for loader: String) async -> [String] {
        do {
            return try await compatibleVersionsThrowing(for: loader)
        } catch {
            let globalError = GlobalError.from(error)
            Logger.shared.error(
                "获取 \(loader) 版本失败: \(globalError.chineseMessage)"
            )
            GlobalErrorHandler.shared.handle(globalError)
            return []
        }
    }

    /// 根据 mod loader 获取适配的版本列表（抛出异常版本）
    /// - Parameter loader: 加载器类型
    /// - Returns: 兼容的版本列表
    /// - Throws: GlobalError 当操作失败时
    static func compatibleVersionsThrowing(
        for loader: String
    ) async throws -> [String] {
        var result: [String] = []
        switch loader.lowercased() {
        case "fabric", "forge", "quilt", "neoforge":
            let loaderType =
                loader.lowercased() == "neoforge" ? "neo" : loader.lowercased()
            let loaderVersions = try await fetchAllVersionThrowing(
                type: loaderType
            )
            result = loaderVersions.map { $0.id }
                .filter { version in
                    // 过滤出纯数字版本（如 1.21.1, 1.20.4 等）
                    let components = version.components(separatedBy: ".")
                    return components.allSatisfy {
                        $0.rangeOfCharacter(
                            from: CharacterSet.decimalDigits.inverted
                        ) == nil
                    }
                }
        default:
            guard let manifest = await MinecraftService.fetchVersionManifest()
            else {
                Logger.shared.error("无法获取 Minecraft 版本清单")
                return []
            }
            let allVersions = manifest.versions.filter { $0.type == "release" }
                .map { version in
                    // 缓存每个版本的时间信息
                    let cacheKey = "version_time_\(version.id)"
                    let formattedTime = CommonUtil.formatRelativeTime(
                        version.releaseTime
                    )
                    AppCacheManager.shared.setSilently(
                        namespace: "version_time",
                        key: cacheKey,
                        value: formattedTime
                    )
                    return version.id
                }
                .filter { version in
                    // 过滤出纯数字版本（如 1.21.1, 1.20.4 等）
                    let components = version.components(separatedBy: ".")
                    return components.allSatisfy {
                        $0.rangeOfCharacter(
                            from: CharacterSet.decimalDigits.inverted
                        ) == nil
                    }
                }
            result = allVersions
        }
        return result
    }

    // forge 和 neoforge 通用的classpath生成
    static func generateClasspath(
        from loader: ModrinthLoader,
        librariesDir: URL
    ) -> String {
        let jarPaths: [String] = loader.libraries.compactMap { lib in
            guard lib.includeInClasspath else { return nil }
            if lib.includeInClasspath {
                let artifact = lib.downloads!.artifact
                return librariesDir.appendingPathComponent(artifact.path).path
            } else {
                return ""
            }
        }
        return jarPaths.joined(separator: ":")
    }

    /// 获取指定加载器类型和 Minecraft 版本的所有加载器版本（静默版本）
    /// - Parameters:
    ///   - type: 加载器类型
    ///   - minecraftVersion: Minecraft 版本
    /// - Returns: 加载器版本信息，失败时返回 nil
    static func fetchAllLoaderVersions(
        type: String,
        minecraftVersion: String
    ) async -> LoaderVersion? {
        do {
            return try await fetchAllLoaderVersionsThrowing(
                type: type,
                minecraftVersion: minecraftVersion
            )
        } catch {
            let globalError = GlobalError.from(error)
            Logger.shared.error("获取加载器版本失败: \(globalError.chineseMessage)")
            GlobalErrorHandler.shared.handle(globalError)
            return nil
        }
    }

    /// 获取指定加载器类型和 Minecraft 版本的所有加载器版本（抛出异常版本）
    /// - Parameters:
    ///   - type: 加载器类型
    ///   - minecraftVersion: Minecraft 版本
    /// - Returns: 加载器版本信息
    /// - Throws: GlobalError 当操作失败时
    static func fetchAllLoaderVersionsThrowing(
        type: String,
        minecraftVersion: String
    ) async throws -> LoaderVersion {
        let manifest = try await fetchAllVersionThrowing(type: type)

        // 过滤出 id 等于当前 minecraftVersion 的结果
        let filteredVersions = manifest.filter { $0.id == minecraftVersion }

        // 返回第一个匹配的版本，如果没有则抛出错误
        guard let firstVersion = filteredVersions.first else {
            throw GlobalError.resource(
                chineseMessage:
                    "未找到 Minecraft \(minecraftVersion) 的 \(type) 加载器版本",
                i18nKey: "error.resource.loader_version_not_found",
                level: .notification
            )
        }

        return firstVersion
    }

    /// 获取指定加载器类型的所有版本（静默版本）
    /// - Parameter type: 加载器类型
    /// - Returns: 版本列表，失败时返回空数组
    static func fetchAllVersion(type: String) async -> [LoaderVersion] {
        do {
            return try await fetchAllVersionThrowing(type: type)
        } catch {
            let globalError = GlobalError.from(error)
            Logger.shared.error(
                "获取 \(type) 版本失败: \(globalError.chineseMessage)"
            )
            GlobalErrorHandler.shared.handle(globalError)
            return []
        }
    }

    /// 获取指定加载器类型的所有版本（抛出异常版本）
    /// - Parameter type: 加载器类型
    /// - Returns: 版本列表
    /// - Throws: GlobalError 当操作失败时
    static func fetchAllVersionThrowing(
        type: String
    ) async throws -> [LoaderVersion] {
        // 首先获取版本清单
        let manifestURL = URLConfig.API.Modrinth.loaderManifest(loader: type)
<<<<<<< HEAD
        let (manifestData, manifestResponse) = try await URLSession.shared.data(
            from: manifestURL
        )
        guard let httpResponse = manifestResponse as? HTTPURLResponse,
            httpResponse.statusCode == 200
        else {
=======
        let (manifestData, manifestResponse) = try await NetworkManager.shared.data(from: manifestURL)
        guard let httpResponse = manifestResponse as? HTTPURLResponse, httpResponse.statusCode == 200 else {
>>>>>>> 467922c8
            throw GlobalError.download(
                chineseMessage: "获取 \(type) 版本清单失败: HTTP \(manifestResponse)",
                i18nKey: "error.download.loader_manifest_failed",
                level: .notification
            )
        }

        // 解析版本清单
        do {
            let result = try JSONDecoder().decode(
                ModrinthLoaderVersion.self,
                from: manifestData
            )

            // 对于 NeoForge，不进行 stable 过滤，因为所有版本都是 beta
            if type == "neo" {
                return result.gameVersions
            } else {
                // 过滤出稳定版本
                return result.gameVersions.filter { $0.stable }
            }
        } catch {
            throw GlobalError.validation(
                chineseMessage:
                    "解析 \(type) 版本清单失败: \(error.localizedDescription)",
                i18nKey: "error.validation.version_manifest_parse_failed",
                level: .notification
            )
        }
    }

    /// 将Maven坐标转换为文件路径（支持classifier和@符号）
    /// - Parameter coordinate: Maven坐标
    /// - Returns: 文件路径
    static func convertMavenCoordinateToPath(_ coordinate: String) -> String {
        // 检查是否包含@符号，需要特殊处理
        if coordinate.contains("@") {
            return convertMavenCoordinateWithAtSymbol(coordinate)
        }

        // 对于标准Maven坐标，使用CommonService的方法
        if let relativePath = mavenCoordinateToRelativePath(coordinate) {

            return AppPaths.librariesDirectory.appendingPathComponent(
                relativePath
            ).path
        }

        // 如果CommonService方法失败，可能是非标准格式，返回原值
        return coordinate
    }

    /// 解析包含@符号的Maven坐标的公共逻辑
    /// - Parameter coordinate: Maven坐标
    /// - Returns: 相对路径
    static func parseMavenCoordinateWithAtSymbol(
        _ coordinate: String
    ) -> String {
        let parts = coordinate.components(separatedBy: ":")
        guard parts.count >= 3 else { return coordinate }

        let groupId = parts[0]
        let artifactId = parts[1]

        // 处理版本部分，可能包含@符号
        var version = parts[2]
        var classifier = ""
        var classifierName = ""

        // 检查版本部分是否包含@符号
        if version.contains("@") {
            let versionParts = version.components(separatedBy: "@")
            if versionParts.count >= 2 {
                version = versionParts[0]
                classifier = versionParts[1]
            }
        } else if parts.count > 3 {
            // 如果没有@符号在版本中，但有额外的部分，则作为classifier处理
            let classifierPart = parts[3]
            // 检查classifier部分是否包含@符号（如 client@lzma）
            if classifierPart.contains("@") {
                let classifierParts = classifierPart.components(
                    separatedBy: "@"
                )
                if classifierParts.count >= 2 {
                    classifierName = classifierParts[0]  // 取@前面的部分作为classifier名称
                    classifier = classifierParts[1]  // 取@后面的部分作为扩展名
                }
            } else {
                classifier = classifierPart
            }
        }

        // 构建文件名
        var fileName = "\(artifactId)-\(version)"

        // 如果有classifier名称，添加到文件名中
        if !classifierName.isEmpty {
            fileName += "-\(classifierName)"
        }

        // 根据classifier添加相应的文件扩展名
        if !classifier.isEmpty {
            // 对于包含@符号的坐标，@后面的部分直接作为文件扩展名
            fileName += ".\(classifier)"
        } else {
            // 没有classifier时，默认添加.jar扩展名
            fileName += ".jar"
        }

        // 构建相对路径
        let groupPath = groupId.replacingOccurrences(of: ".", with: "/")
        return "\(groupPath)/\(artifactId)/\(version)/\(fileName)"
    }

    /// 处理包含@符号的Maven坐标
    /// - Parameter coordinate: Maven坐标
    /// - Returns: 文件路径
    static func convertMavenCoordinateWithAtSymbol(
        _ coordinate: String
    ) -> String {
        let relativePath = parseMavenCoordinateWithAtSymbol(coordinate)

        return AppPaths.librariesDirectory.appendingPathComponent(relativePath)
            .path
    }
    /// Maven 坐标转相对路径
    /// - Parameter coordinate: Maven 坐标
    /// - Returns: 相对路径
    static func mavenCoordinateToRelativePath(_ coordinate: String) -> String? {
        let parts = coordinate.split(separator: ":")
        guard parts.count >= 3 else { return nil }

        let group = parts[0].replacingOccurrences(of: ".", with: "/")
        let artifact = parts[1]

        var version = ""
        var classifier: String? = nil

        if parts.count == 3 {
            // group:artifact:version
            version = String(parts[2])
        } else if parts.count == 4 {
            // group:artifact:version:classifier  (MC这种情况)
            version = String(parts[2])
            classifier = String(parts[3])
        } else if parts.count == 5 {
            // group:artifact:packaging:classifier:version
            version = String(parts[4])
            classifier = String(parts[3])
        }

        if let classifier = classifier {
            return
                "\(group)/\(artifact)/\(version)/\(artifact)-\(version)-\(classifier).jar"
        } else {
            return "\(group)/\(artifact)/\(version)/\(artifact)-\(version).jar"
        }
    }

    /// Maven 坐标转相对路径（支持特殊格式）
    /// - Parameter coordinate: Maven 坐标
    /// - Returns: 相对路径
    static func mavenCoordinateToRelativePathForURL(_ coordinate: String) -> String {
        // 检查是否包含@符号，需要特殊处理
        if coordinate.contains("@") {
            return convertMavenCoordinateWithAtSymbolForURL(coordinate)
        }

        // 对于标准Maven坐标，使用标准方法
        if let relativePath = mavenCoordinateToRelativePath(coordinate) {
            return relativePath
        }

        // 如果标准方法失败，可能是非标准格式，返回原值
        return coordinate
    }

    /// 处理包含@符号的Maven坐标（用于URL构建）
    /// - Parameter coordinate: Maven坐标
    /// - Returns: 相对路径
    static func convertMavenCoordinateWithAtSymbolForURL(
        _ coordinate: String
    ) -> String {
        return parseMavenCoordinateWithAtSymbol(coordinate)
    }

    /// Maven 坐标转 FabricMC Maven 仓库 URL
    /// - Parameter coordinate: Maven 坐标
    /// - Returns: Maven 仓库 URL
    static func mavenCoordinateToURL(lib: ModrinthLoaderLibrary) -> URL {
        // 使用相对路径而不是完整路径来构建URL
        let relativePath = mavenCoordinateToRelativePathForURL(lib.name)
        return lib.url!.appendingPathComponent(relativePath)
    }

    /// Maven 坐标转默认 Minecraft 库 URL
    /// - Parameter coordinate: Maven 坐标
    /// - Returns: Minecraft 库 URL
    static func mavenCoordinateToDefaultURL(_ coordinate: String, url: URL) -> URL {
        // 使用相对路径而不是完整路径来构建URL
        let relativePath = mavenCoordinateToRelativePathForURL(coordinate)
        return url.appendingPathComponent(relativePath)
    }

    /// Maven 坐标转默认路径（用于本地文件路径）
    /// - Parameter coordinate: Maven 坐标
    /// - Returns: 本地文件路径
    static func mavenCoordinateToDefaultPath(_ coordinate: String) -> String {
        // 使用相对路径而不是完整路径来构建URL
        return mavenCoordinateToRelativePathForURL(coordinate)
    }
    /// 根据 FabricLoader 生成 classpath 字符串
    /// - Parameters:
    ///   - loader: Fabric 加载器
    ///   - librariesDir: 库目录
    /// - Returns: classpath 字符串
    static func generateFabricClasspath(
        from loader: ModrinthLoader,
        librariesDir: URL
    ) -> String {
        let jarPaths = loader.libraries.compactMap { coordinate -> String? in
            guard let relPath = mavenCoordinateToRelativePath(coordinate.name)
            else { return nil }
            return librariesDir.appendingPathComponent(relPath).path
        }
        return jarPaths.joined(separator: ":")
    }

    /// 处理 ModrinthLoader 中的游戏版本占位符
    /// - Parameters:
    ///   - loader: 原始加载器数据
    ///   - gameVersion: 游戏版本
    /// - Returns: 处理后的加载器数据
    static func processGameVersionPlaceholders(
        loader: ModrinthLoader,
        gameVersion: String
    ) -> ModrinthLoader {
        var processedLoader = loader

        // 处理 libraries 中的 URL 占位符
        processedLoader.libraries = loader.libraries.map { library in
            var processedLibrary = library

            // 处理 name 字段中的占位符
            processedLibrary.name = library.name.replacingOccurrences(
                of: "${modrinth.gameVersion}",
                with: gameVersion
            )

            return processedLibrary
        }
        return processedLoader
    }
}<|MERGE_RESOLUTION|>--- conflicted
+++ resolved
@@ -1,7 +1,7 @@
 import Foundation
 
 class CommonService {
-
+    
     /// 根据 mod loader 获取适配的版本列表（静默版本）
     /// - Parameter loader: 加载器类型
     /// - Returns: 兼容的版本列表
@@ -10,104 +10,74 @@
             return try await compatibleVersionsThrowing(for: loader)
         } catch {
             let globalError = GlobalError.from(error)
-            Logger.shared.error(
-                "获取 \(loader) 版本失败: \(globalError.chineseMessage)"
-            )
+            Logger.shared.error("获取 \(loader) 版本失败: \(globalError.chineseMessage)")
             GlobalErrorHandler.shared.handle(globalError)
             return []
         }
     }
-
+    
     /// 根据 mod loader 获取适配的版本列表（抛出异常版本）
     /// - Parameter loader: 加载器类型
     /// - Returns: 兼容的版本列表
     /// - Throws: GlobalError 当操作失败时
-    static func compatibleVersionsThrowing(
-        for loader: String
-    ) async throws -> [String] {
+    static func compatibleVersionsThrowing(for loader: String) async throws -> [String] {
         var result: [String] = []
         switch loader.lowercased() {
         case "fabric", "forge", "quilt", "neoforge":
-            let loaderType =
-                loader.lowercased() == "neoforge" ? "neo" : loader.lowercased()
-            let loaderVersions = try await fetchAllVersionThrowing(
-                type: loaderType
-            )
+            let loaderType = loader.lowercased() == "neoforge" ? "neo" : loader.lowercased()
+            let loaderVersions = try await fetchAllVersionThrowing(type: loaderType)
             result = loaderVersions.map { $0.id }
                 .filter { version in
                     // 过滤出纯数字版本（如 1.21.1, 1.20.4 等）
                     let components = version.components(separatedBy: ".")
-                    return components.allSatisfy {
-                        $0.rangeOfCharacter(
-                            from: CharacterSet.decimalDigits.inverted
-                        ) == nil
-                    }
+                    return components.allSatisfy { $0.rangeOfCharacter(from: CharacterSet.decimalDigits.inverted) == nil }
                 }
         default:
-            guard let manifest = await MinecraftService.fetchVersionManifest()
-            else {
+            guard let manifest = await MinecraftService.fetchVersionManifest() else {
                 Logger.shared.error("无法获取 Minecraft 版本清单")
                 return []
             }
-            let allVersions = manifest.versions.filter { $0.type == "release" }
-                .map { version in
-                    // 缓存每个版本的时间信息
-                    let cacheKey = "version_time_\(version.id)"
-                    let formattedTime = CommonUtil.formatRelativeTime(
-                        version.releaseTime
-                    )
-                    AppCacheManager.shared.setSilently(
-                        namespace: "version_time",
-                        key: cacheKey,
-                        value: formattedTime
-                    )
-                    return version.id
-                }
-                .filter { version in
-                    // 过滤出纯数字版本（如 1.21.1, 1.20.4 等）
-                    let components = version.components(separatedBy: ".")
-                    return components.allSatisfy {
-                        $0.rangeOfCharacter(
-                            from: CharacterSet.decimalDigits.inverted
-                        ) == nil
-                    }
-                }
+            let allVersions = manifest.versions.filter { $0.type == "release" }.map { version in
+                // 缓存每个版本的时间信息
+                let cacheKey = "version_time_\(version.id)"
+                let formattedTime = CommonUtil.formatRelativeTime(version.releaseTime)
+                AppCacheManager.shared.setSilently(namespace: "version_time", key: cacheKey, value: formattedTime)
+                return version.id
+            }
+            .filter { version in
+                // 过滤出纯数字版本（如 1.21.1, 1.20.4 等）
+                let components = version.components(separatedBy: ".")
+                return components.allSatisfy { $0.rangeOfCharacter(from: CharacterSet.decimalDigits.inverted) == nil }
+            }
             result = allVersions
         }
         return result
     }
 
+    
     // forge 和 neoforge 通用的classpath生成
-    static func generateClasspath(
-        from loader: ModrinthLoader,
-        librariesDir: URL
-    ) -> String {
+    static func generateClasspath(from loader: ModrinthLoader, librariesDir: URL) -> String {
         let jarPaths: [String] = loader.libraries.compactMap { lib in
             guard lib.includeInClasspath else { return nil }
             if lib.includeInClasspath {
                 let artifact = lib.downloads!.artifact
                 return librariesDir.appendingPathComponent(artifact.path).path
-            } else {
+            }else{
                 return ""
             }
         }
         return jarPaths.joined(separator: ":")
     }
-
+    
+    
     /// 获取指定加载器类型和 Minecraft 版本的所有加载器版本（静默版本）
     /// - Parameters:
     ///   - type: 加载器类型
     ///   - minecraftVersion: Minecraft 版本
     /// - Returns: 加载器版本信息，失败时返回 nil
-    static func fetchAllLoaderVersions(
-        type: String,
-        minecraftVersion: String
-    ) async -> LoaderVersion? {
+    static func fetchAllLoaderVersions(type: String, minecraftVersion: String) async -> LoaderVersion? {
         do {
-            return try await fetchAllLoaderVersionsThrowing(
-                type: type,
-                minecraftVersion: minecraftVersion
-            )
+            return try await fetchAllLoaderVersionsThrowing(type: type, minecraftVersion: minecraftVersion)
         } catch {
             let globalError = GlobalError.from(error)
             Logger.shared.error("获取加载器版本失败: \(globalError.chineseMessage)")
@@ -115,35 +85,31 @@
             return nil
         }
     }
-
+    
     /// 获取指定加载器类型和 Minecraft 版本的所有加载器版本（抛出异常版本）
     /// - Parameters:
     ///   - type: 加载器类型
     ///   - minecraftVersion: Minecraft 版本
     /// - Returns: 加载器版本信息
     /// - Throws: GlobalError 当操作失败时
-    static func fetchAllLoaderVersionsThrowing(
-        type: String,
-        minecraftVersion: String
-    ) async throws -> LoaderVersion {
+    static func fetchAllLoaderVersionsThrowing(type: String, minecraftVersion: String) async throws -> LoaderVersion {
         let manifest = try await fetchAllVersionThrowing(type: type)
-
+        
         // 过滤出 id 等于当前 minecraftVersion 的结果
         let filteredVersions = manifest.filter { $0.id == minecraftVersion }
-
+        
         // 返回第一个匹配的版本，如果没有则抛出错误
         guard let firstVersion = filteredVersions.first else {
             throw GlobalError.resource(
-                chineseMessage:
-                    "未找到 Minecraft \(minecraftVersion) 的 \(type) 加载器版本",
+                chineseMessage: "未找到 Minecraft \(minecraftVersion) 的 \(type) 加载器版本",
                 i18nKey: "error.resource.loader_version_not_found",
                 level: .notification
             )
         }
-
+        
         return firstVersion
     }
-
+    
     /// 获取指定加载器类型的所有版本（静默版本）
     /// - Parameter type: 加载器类型
     /// - Returns: 版本列表，失败时返回空数组
@@ -152,48 +118,32 @@
             return try await fetchAllVersionThrowing(type: type)
         } catch {
             let globalError = GlobalError.from(error)
-            Logger.shared.error(
-                "获取 \(type) 版本失败: \(globalError.chineseMessage)"
-            )
+            Logger.shared.error("获取 \(type) 版本失败: \(globalError.chineseMessage)")
             GlobalErrorHandler.shared.handle(globalError)
             return []
         }
     }
-
+    
     /// 获取指定加载器类型的所有版本（抛出异常版本）
     /// - Parameter type: 加载器类型
     /// - Returns: 版本列表
     /// - Throws: GlobalError 当操作失败时
-    static func fetchAllVersionThrowing(
-        type: String
-    ) async throws -> [LoaderVersion] {
+    static func fetchAllVersionThrowing(type: String) async throws -> [LoaderVersion] {
         // 首先获取版本清单
         let manifestURL = URLConfig.API.Modrinth.loaderManifest(loader: type)
-<<<<<<< HEAD
-        let (manifestData, manifestResponse) = try await URLSession.shared.data(
-            from: manifestURL
-        )
-        guard let httpResponse = manifestResponse as? HTTPURLResponse,
-            httpResponse.statusCode == 200
-        else {
-=======
         let (manifestData, manifestResponse) = try await NetworkManager.shared.data(from: manifestURL)
         guard let httpResponse = manifestResponse as? HTTPURLResponse, httpResponse.statusCode == 200 else {
->>>>>>> 467922c8
             throw GlobalError.download(
                 chineseMessage: "获取 \(type) 版本清单失败: HTTP \(manifestResponse)",
                 i18nKey: "error.download.loader_manifest_failed",
                 level: .notification
             )
         }
-
+        
         // 解析版本清单
         do {
-            let result = try JSONDecoder().decode(
-                ModrinthLoaderVersion.self,
-                from: manifestData
-            )
-
+            let result = try JSONDecoder().decode(ModrinthLoaderVersion.self, from: manifestData)
+            
             // 对于 NeoForge，不进行 stable 过滤，因为所有版本都是 beta
             if type == "neo" {
                 return result.gameVersions
@@ -203,14 +153,17 @@
             }
         } catch {
             throw GlobalError.validation(
-                chineseMessage:
-                    "解析 \(type) 版本清单失败: \(error.localizedDescription)",
+                chineseMessage: "解析 \(type) 版本清单失败: \(error.localizedDescription)",
                 i18nKey: "error.validation.version_manifest_parse_failed",
                 level: .notification
             )
         }
     }
 
+    
+    
+    
+    
     /// 将Maven坐标转换为文件路径（支持classifier和@符号）
     /// - Parameter coordinate: Maven坐标
     /// - Returns: 文件路径
@@ -219,36 +172,32 @@
         if coordinate.contains("@") {
             return convertMavenCoordinateWithAtSymbol(coordinate)
         }
-
+        
         // 对于标准Maven坐标，使用CommonService的方法
         if let relativePath = mavenCoordinateToRelativePath(coordinate) {
-
-            return AppPaths.librariesDirectory.appendingPathComponent(
-                relativePath
-            ).path
-        }
-
+        
+            return AppPaths.librariesDirectory.appendingPathComponent(relativePath).path
+        }
+        
         // 如果CommonService方法失败，可能是非标准格式，返回原值
         return coordinate
     }
-
+    
     /// 解析包含@符号的Maven坐标的公共逻辑
     /// - Parameter coordinate: Maven坐标
     /// - Returns: 相对路径
-    static func parseMavenCoordinateWithAtSymbol(
-        _ coordinate: String
-    ) -> String {
+    private static func parseMavenCoordinateWithAtSymbol(_ coordinate: String) -> String {
         let parts = coordinate.components(separatedBy: ":")
         guard parts.count >= 3 else { return coordinate }
-
+        
         let groupId = parts[0]
         let artifactId = parts[1]
-
+        
         // 处理版本部分，可能包含@符号
         var version = parts[2]
         var classifier = ""
         var classifierName = ""
-
+        
         // 检查版本部分是否包含@符号
         if version.contains("@") {
             let versionParts = version.components(separatedBy: "@")
@@ -261,26 +210,24 @@
             let classifierPart = parts[3]
             // 检查classifier部分是否包含@符号（如 client@lzma）
             if classifierPart.contains("@") {
-                let classifierParts = classifierPart.components(
-                    separatedBy: "@"
-                )
+                let classifierParts = classifierPart.components(separatedBy: "@")
                 if classifierParts.count >= 2 {
-                    classifierName = classifierParts[0]  // 取@前面的部分作为classifier名称
-                    classifier = classifierParts[1]  // 取@后面的部分作为扩展名
+                    classifierName = classifierParts[0] // 取@前面的部分作为classifier名称
+                    classifier = classifierParts[1] // 取@后面的部分作为扩展名
                 }
             } else {
                 classifier = classifierPart
             }
         }
-
+        
         // 构建文件名
         var fileName = "\(artifactId)-\(version)"
-
+        
         // 如果有classifier名称，添加到文件名中
         if !classifierName.isEmpty {
             fileName += "-\(classifierName)"
         }
-
+        
         // 根据classifier添加相应的文件扩展名
         if !classifier.isEmpty {
             // 对于包含@符号的坐标，@后面的部分直接作为文件扩展名
@@ -289,22 +236,19 @@
             // 没有classifier时，默认添加.jar扩展名
             fileName += ".jar"
         }
-
+        
         // 构建相对路径
         let groupPath = groupId.replacingOccurrences(of: ".", with: "/")
         return "\(groupPath)/\(artifactId)/\(version)/\(fileName)"
     }
-
+    
     /// 处理包含@符号的Maven坐标
     /// - Parameter coordinate: Maven坐标
     /// - Returns: 文件路径
-    static func convertMavenCoordinateWithAtSymbol(
-        _ coordinate: String
-    ) -> String {
+    static func convertMavenCoordinateWithAtSymbol(_ coordinate: String) -> String {
         let relativePath = parseMavenCoordinateWithAtSymbol(coordinate)
-
-        return AppPaths.librariesDirectory.appendingPathComponent(relativePath)
-            .path
+        
+        return AppPaths.librariesDirectory.appendingPathComponent(relativePath).path
     }
     /// Maven 坐标转相对路径
     /// - Parameter coordinate: Maven 坐标
@@ -312,13 +256,13 @@
     static func mavenCoordinateToRelativePath(_ coordinate: String) -> String? {
         let parts = coordinate.split(separator: ":")
         guard parts.count >= 3 else { return nil }
-
+        
         let group = parts[0].replacingOccurrences(of: ".", with: "/")
         let artifact = parts[1]
-
+        
         var version = ""
         var classifier: String? = nil
-
+        
         if parts.count == 3 {
             // group:artifact:version
             version = String(parts[2])
@@ -331,15 +275,14 @@
             version = String(parts[4])
             classifier = String(parts[3])
         }
-
+        
         if let classifier = classifier {
-            return
-                "\(group)/\(artifact)/\(version)/\(artifact)-\(version)-\(classifier).jar"
+            return "\(group)/\(artifact)/\(version)/\(artifact)-\(version)-\(classifier).jar"
         } else {
             return "\(group)/\(artifact)/\(version)/\(artifact)-\(version).jar"
         }
     }
-
+    
     /// Maven 坐标转相对路径（支持特殊格式）
     /// - Parameter coordinate: Maven 坐标
     /// - Returns: 相对路径
@@ -348,25 +291,23 @@
         if coordinate.contains("@") {
             return convertMavenCoordinateWithAtSymbolForURL(coordinate)
         }
-
+        
         // 对于标准Maven坐标，使用标准方法
         if let relativePath = mavenCoordinateToRelativePath(coordinate) {
             return relativePath
         }
-
+        
         // 如果标准方法失败，可能是非标准格式，返回原值
         return coordinate
     }
-
+    
     /// 处理包含@符号的Maven坐标（用于URL构建）
     /// - Parameter coordinate: Maven坐标
     /// - Returns: 相对路径
-    static func convertMavenCoordinateWithAtSymbolForURL(
-        _ coordinate: String
-    ) -> String {
+    static func convertMavenCoordinateWithAtSymbolForURL(_ coordinate: String) -> String {
         return parseMavenCoordinateWithAtSymbol(coordinate)
     }
-
+    
     /// Maven 坐标转 FabricMC Maven 仓库 URL
     /// - Parameter coordinate: Maven 坐标
     /// - Returns: Maven 仓库 URL
@@ -375,16 +316,16 @@
         let relativePath = mavenCoordinateToRelativePathForURL(lib.name)
         return lib.url!.appendingPathComponent(relativePath)
     }
-
+    
     /// Maven 坐标转默认 Minecraft 库 URL
     /// - Parameter coordinate: Maven 坐标
     /// - Returns: Minecraft 库 URL
-    static func mavenCoordinateToDefaultURL(_ coordinate: String, url: URL) -> URL {
+    static func mavenCoordinateToDefaultURL(_ coordinate: String,url: URL) -> URL {
         // 使用相对路径而不是完整路径来构建URL
         let relativePath = mavenCoordinateToRelativePathForURL(coordinate)
         return url.appendingPathComponent(relativePath)
     }
-
+    
     /// Maven 坐标转默认路径（用于本地文件路径）
     /// - Parameter coordinate: Maven 坐标
     /// - Returns: 本地文件路径
@@ -397,41 +338,39 @@
     ///   - loader: Fabric 加载器
     ///   - librariesDir: 库目录
     /// - Returns: classpath 字符串
-    static func generateFabricClasspath(
-        from loader: ModrinthLoader,
-        librariesDir: URL
-    ) -> String {
+    static func generateFabricClasspath(from loader: ModrinthLoader, librariesDir: URL) -> String {
+        
         let jarPaths = loader.libraries.compactMap { coordinate -> String? in
-            guard let relPath = mavenCoordinateToRelativePath(coordinate.name)
-            else { return nil }
+            guard let relPath = mavenCoordinateToRelativePath(coordinate.name) else { return nil }
             return librariesDir.appendingPathComponent(relPath).path
         }
         return jarPaths.joined(separator: ":")
     }
-
+    
+    
+    
     /// 处理 ModrinthLoader 中的游戏版本占位符
     /// - Parameters:
     ///   - loader: 原始加载器数据
     ///   - gameVersion: 游戏版本
     /// - Returns: 处理后的加载器数据
-    static func processGameVersionPlaceholders(
-        loader: ModrinthLoader,
-        gameVersion: String
-    ) -> ModrinthLoader {
+    public static func processGameVersionPlaceholders(loader: ModrinthLoader, gameVersion: String) -> ModrinthLoader {
         var processedLoader = loader
-
+        
         // 处理 libraries 中的 URL 占位符
         processedLoader.libraries = loader.libraries.map { library in
             var processedLibrary = library
-
+            
             // 处理 name 字段中的占位符
-            processedLibrary.name = library.name.replacingOccurrences(
-                of: "${modrinth.gameVersion}",
-                with: gameVersion
-            )
-
+            processedLibrary.name = library.name.replacingOccurrences(of: "${modrinth.gameVersion}", with: gameVersion)
+            
+            
+            
             return processedLibrary
         }
+        
         return processedLoader
     }
-}+    
+}
+ 